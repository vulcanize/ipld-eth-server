// VulcanizeDB
// Copyright © 2018 Vulcanize

// This program is free software: you can redistribute it and/or modify
// it under the terms of the GNU Affero General Public License as published by
// the Free Software Foundation, either version 3 of the License, or
// (at your option) any later version.

// This program is distributed in the hope that it will be useful,
// but WITHOUT ANY WARRANTY; without even the implied warranty of
// MERCHANTABILITY or FITNESS FOR A PARTICULAR PURPOSE.  See the
// GNU Affero General Public License for more details.

// You should have received a copy of the GNU Affero General Public License
// along with this program.  If not, see <http://www.gnu.org/licenses/>.

package test_config

import (
<<<<<<< HEAD
	log "github.com/sirupsen/logrus"
=======
	"log"
>>>>>>> aa4e6982
	"os"

	. "github.com/onsi/gomega"
	"github.com/spf13/viper"

	"github.com/vulcanize/vulcanizedb/pkg/config"
	"github.com/vulcanize/vulcanizedb/pkg/core"
	"github.com/vulcanize/vulcanizedb/pkg/datastore/postgres"
	"github.com/vulcanize/vulcanizedb/pkg/datastore/postgres/repositories"
)

var TestConfig *viper.Viper
var DBConfig config.Database
var TestClient config.Client
var Infura *viper.Viper
var InfuraClient config.Client
var ABIFilePath string

func init() {
	setTestConfig()
	setInfuraConfig()
	setABIPath()
}

func setTestConfig() {
	TestConfig = viper.New()
	TestConfig.SetConfigName("private")
	TestConfig.AddConfigPath("$GOPATH/src/github.com/vulcanize/vulcanizedb/environments/")
	err := TestConfig.ReadInConfig()
	ipc := TestConfig.GetString("client.ipcPath")
	if err != nil {
		log.Fatal(err)
	}
	hn := TestConfig.GetString("database.hostname")
	port := TestConfig.GetInt("database.port")
	name := TestConfig.GetString("database.name")
	DBConfig = config.Database{
		Hostname: hn,
		Name:     name,
		Port:     port,
	}
	TestClient = config.Client{
		IPCPath: ipc,
	}
}

func setInfuraConfig() {
	Infura = viper.New()
	Infura.SetConfigName("infura")
	Infura.AddConfigPath("$GOPATH/src/github.com/vulcanize/vulcanizedb/environments/")
	err := Infura.ReadInConfig()
	ipc := Infura.GetString("client.ipcpath")
	if err != nil {
		log.Fatal(err)
	}
	InfuraClient = config.Client{
		IPCPath: ipc,
	}
}

func setABIPath() {
	gp := os.Getenv("GOPATH")
	ABIFilePath = gp + "/src/github.com/vulcanize/vulcanizedb/pkg/geth/testing/"
}

func NewTestDB(node core.Node) *postgres.DB {
	db, _ := postgres.NewDB(DBConfig, node)
	return db
}

func CleanTestDB(db *postgres.DB) {
	db.MustExec("DELETE FROM blocks")
	db.MustExec("DELETE FROM headers")
	db.MustExec("DELETE FROM checked_headers")
	db.MustExec("DELETE FROM log_filters")
	db.MustExec("DELETE FROM logs")
	db.MustExec("DELETE FROM maker.bite")
	db.MustExec("DELETE FROM maker.cat_file_chop_lump")
	db.MustExec("DELETE FROM maker.cat_file_flip")
	db.MustExec("DELETE FROM maker.cat_file_pit_vow")
	db.MustExec("DELETE FROM maker.deal")
	db.MustExec("DELETE FROM maker.dent")
	db.MustExec("DELETE FROM maker.drip_drip")
	db.MustExec("DELETE FROM maker.drip_file_ilk")
	db.MustExec("DELETE FROM maker.drip_file_repo")
	db.MustExec("DELETE FROM maker.drip_file_vow")
	db.MustExec("DELETE FROM maker.flap_kick")
	db.MustExec("DELETE FROM maker.flip_kick")
	db.MustExec("DELETE FROM maker.flop_kick")
	db.MustExec("DELETE FROM maker.frob")
	db.MustExec("DELETE FROM maker.pit_file_debt_ceiling")
	db.MustExec("DELETE FROM maker.pit_file_ilk")
	db.MustExec("DELETE FROM maker.price_feeds")
	db.MustExec("DELETE FROM maker.tend")
	db.MustExec("DELETE FROM maker.vat_flux")
	db.MustExec("DELETE FROM maker.vat_fold")
	db.MustExec("DELETE FROM maker.vat_grab")
	db.MustExec("DELETE FROM maker.vat_heal")
	db.MustExec("DELETE FROM maker.vat_init")
	db.MustExec("DELETE FROM maker.vat_move")
	db.MustExec("DELETE FROM maker.vat_slip")
	db.MustExec("DELETE FROM maker.vat_toll")
	db.MustExec("DELETE FROM maker.vat_tune")
	db.MustExec("DELETE FROM maker.vow_flog")
	db.MustExec("DELETE FROM receipts")
	db.MustExec("DELETE FROM transactions")
	db.MustExec("DELETE FROM watched_contracts")
}

<<<<<<< HEAD
// Returns a new test node, with the same ID
=======
>>>>>>> aa4e6982
func NewTestNode() core.Node {
	return core.Node{
		GenesisBlock: "GENESIS",
		NetworkID:    1,
		ID:           "b6f90c0fdd8ec9607aed8ee45c69322e47b7063f0bfb7a29c8ecafab24d0a22d24dd2329b5ee6ed4125a03cb14e57fd584e67f9e53e6c631055cbbd82f080845",
		ClientName:   "Geth/v1.7.2-stable-1db4ecdc/darwin-amd64/go1.9",
	}
}

func NewTestBlock(blockNumber int64, repository repositories.BlockRepository) (blockId int64) {
	blockId, err := repository.CreateOrUpdateBlock(core.Block{Number: blockNumber})
	Expect(err).NotTo(HaveOccurred())

	return blockId
<<<<<<< HEAD
=======
}

func NewTestDBWithoutDeletingRecords(node core.Node) *postgres.DB {
	db, _ := postgres.NewDB(DBConfig, node)
	return db
>>>>>>> aa4e6982
}<|MERGE_RESOLUTION|>--- conflicted
+++ resolved
@@ -17,15 +17,12 @@
 package test_config
 
 import (
-<<<<<<< HEAD
-	log "github.com/sirupsen/logrus"
-=======
-	"log"
->>>>>>> aa4e6982
 	"os"
 
 	. "github.com/onsi/gomega"
+	log "github.com/sirupsen/logrus"
 	"github.com/spf13/viper"
+
 
 	"github.com/vulcanize/vulcanizedb/pkg/config"
 	"github.com/vulcanize/vulcanizedb/pkg/core"
@@ -131,10 +128,7 @@
 	db.MustExec("DELETE FROM watched_contracts")
 }
 
-<<<<<<< HEAD
 // Returns a new test node, with the same ID
-=======
->>>>>>> aa4e6982
 func NewTestNode() core.Node {
 	return core.Node{
 		GenesisBlock: "GENESIS",
@@ -149,12 +143,4 @@
 	Expect(err).NotTo(HaveOccurred())
 
 	return blockId
-<<<<<<< HEAD
-=======
-}
-
-func NewTestDBWithoutDeletingRecords(node core.Node) *postgres.DB {
-	db, _ := postgres.NewDB(DBConfig, node)
-	return db
->>>>>>> aa4e6982
 }