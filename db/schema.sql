--
-- PostgreSQL database dump
--

<<<<<<< HEAD
-- Dumped from database version 10.5
-- Dumped by pg_dump version 10.5
=======
-- Dumped from database version 10.4
-- Dumped by pg_dump version 10.4
>>>>>>> 300da637

SET statement_timeout = 0;
SET lock_timeout = 0;
SET idle_in_transaction_session_timeout = 0;
SET client_encoding = 'UTF8';
SET standard_conforming_strings = on;
SELECT pg_catalog.set_config('search_path', '', false);
SET check_function_bodies = false;
SET client_min_messages = warning;
SET row_security = off;

--
-- Name: maker; Type: SCHEMA; Schema: -; Owner: -
--

CREATE SCHEMA maker;


--
-- Name: plpgsql; Type: EXTENSION; Schema: -; Owner: -
--

CREATE EXTENSION IF NOT EXISTS plpgsql WITH SCHEMA pg_catalog;


--
-- Name: EXTENSION plpgsql; Type: COMMENT; Schema: -; Owner: -
--

COMMENT ON EXTENSION plpgsql IS 'PL/pgSQL procedural language';


--
-- Name: notify_pricefeed(); Type: FUNCTION; Schema: public; Owner: -
--

CREATE FUNCTION public.notify_pricefeed() RETURNS trigger
    LANGUAGE plpgsql
    AS $$
BEGIN
  PERFORM pg_notify(
    CAST('postgraphile:price_feed' AS text),
    json_build_object('__node__', json_build_array('price_feeds', NEW.id))::text
  );
  RETURN NEW;
END;
$$;


SET default_tablespace = '';

SET default_with_oids = false;

--
-- Name: bite; Type: TABLE; Schema: maker; Owner: -
--

CREATE TABLE maker.bite (
    id integer NOT NULL,
    header_id integer NOT NULL,
    ilk text,
    urn text,
    ink character varying,
    art character varying,
    iart character varying,
    tab numeric,
    flip character varying,
    tx_idx integer NOT NULL,
    raw_log jsonb
);


--
-- Name: bite_id_seq; Type: SEQUENCE; Schema: maker; Owner: -
--

CREATE SEQUENCE maker.bite_id_seq
    AS integer
    START WITH 1
    INCREMENT BY 1
    NO MINVALUE
    NO MAXVALUE
    CACHE 1;


--
-- Name: bite_id_seq; Type: SEQUENCE OWNED BY; Schema: maker; Owner: -
--

ALTER SEQUENCE maker.bite_id_seq OWNED BY maker.bite.id;


--
-- Name: cat_file_chop_lump; Type: TABLE; Schema: maker; Owner: -
--

CREATE TABLE maker.cat_file_chop_lump (
    id integer NOT NULL,
    header_id integer NOT NULL,
    ilk text,
    what text,
    data numeric,
    tx_idx integer NOT NULL,
    raw_log jsonb
);


--
-- Name: cat_file_chop_lump_id_seq; Type: SEQUENCE; Schema: maker; Owner: -
--

CREATE SEQUENCE maker.cat_file_chop_lump_id_seq
    AS integer
    START WITH 1
    INCREMENT BY 1
    NO MINVALUE
    NO MAXVALUE
    CACHE 1;


--
-- Name: cat_file_chop_lump_id_seq; Type: SEQUENCE OWNED BY; Schema: maker; Owner: -
--

ALTER SEQUENCE maker.cat_file_chop_lump_id_seq OWNED BY maker.cat_file_chop_lump.id;


--
-- Name: cat_file_flip; Type: TABLE; Schema: maker; Owner: -
--

CREATE TABLE maker.cat_file_flip (
    id integer NOT NULL,
    header_id integer NOT NULL,
    ilk text,
    what text,
    flip text,
    tx_idx integer NOT NULL,
    raw_log jsonb
);


--
-- Name: cat_file_flip_id_seq; Type: SEQUENCE; Schema: maker; Owner: -
--

CREATE SEQUENCE maker.cat_file_flip_id_seq
    AS integer
    START WITH 1
    INCREMENT BY 1
    NO MINVALUE
    NO MAXVALUE
    CACHE 1;


--
-- Name: cat_file_flip_id_seq; Type: SEQUENCE OWNED BY; Schema: maker; Owner: -
--

ALTER SEQUENCE maker.cat_file_flip_id_seq OWNED BY maker.cat_file_flip.id;


--
-- Name: cat_file_pit_vow; Type: TABLE; Schema: maker; Owner: -
--

CREATE TABLE maker.cat_file_pit_vow (
    id integer NOT NULL,
    header_id integer NOT NULL,
    what text,
    data text,
    tx_idx integer NOT NULL,
    raw_log jsonb
);


--
-- Name: cat_file_pit_vow_id_seq; Type: SEQUENCE; Schema: maker; Owner: -
--

CREATE SEQUENCE maker.cat_file_pit_vow_id_seq
    AS integer
    START WITH 1
    INCREMENT BY 1
    NO MINVALUE
    NO MAXVALUE
    CACHE 1;


--
-- Name: cat_file_pit_vow_id_seq; Type: SEQUENCE OWNED BY; Schema: maker; Owner: -
--

ALTER SEQUENCE maker.cat_file_pit_vow_id_seq OWNED BY maker.cat_file_pit_vow.id;


--
-- Name: deal; Type: TABLE; Schema: maker; Owner: -
--

CREATE TABLE maker.deal (
    id integer NOT NULL,
    header_id integer NOT NULL,
    bid_id numeric NOT NULL,
    tx_idx integer NOT NULL,
    raw_log jsonb,
    contract_address character varying
);


--
-- Name: deal_id_seq; Type: SEQUENCE; Schema: maker; Owner: -
--

CREATE SEQUENCE maker.deal_id_seq
    AS integer
    START WITH 1
    INCREMENT BY 1
    NO MINVALUE
    NO MAXVALUE
    CACHE 1;


--
-- Name: deal_id_seq; Type: SEQUENCE OWNED BY; Schema: maker; Owner: -
--

ALTER SEQUENCE maker.deal_id_seq OWNED BY maker.deal.id;


--
-- Name: dent; Type: TABLE; Schema: maker; Owner: -
--

CREATE TABLE maker.dent (
    id integer NOT NULL,
    header_id integer NOT NULL,
    bid_id numeric NOT NULL,
    lot numeric,
    bid numeric,
    guy bytea,
    tic numeric,
    tx_idx integer NOT NULL,
    raw_log jsonb
);


--
-- Name: dent_id_seq; Type: SEQUENCE; Schema: maker; Owner: -
--

CREATE SEQUENCE maker.dent_id_seq
    AS integer
    START WITH 1
    INCREMENT BY 1
    NO MINVALUE
    NO MAXVALUE
    CACHE 1;


--
-- Name: dent_id_seq; Type: SEQUENCE OWNED BY; Schema: maker; Owner: -
--

ALTER SEQUENCE maker.dent_id_seq OWNED BY maker.dent.id;


--
-- Name: drip_drip; Type: TABLE; Schema: maker; Owner: -
--

CREATE TABLE maker.drip_drip (
    id integer NOT NULL,
    header_id integer NOT NULL,
    ilk text,
    tx_idx integer NOT NULL,
    raw_log jsonb
);


--
-- Name: drip_drip_id_seq; Type: SEQUENCE; Schema: maker; Owner: -
--

CREATE SEQUENCE maker.drip_drip_id_seq
    AS integer
    START WITH 1
    INCREMENT BY 1
    NO MINVALUE
    NO MAXVALUE
    CACHE 1;


--
-- Name: drip_drip_id_seq; Type: SEQUENCE OWNED BY; Schema: maker; Owner: -
--

ALTER SEQUENCE maker.drip_drip_id_seq OWNED BY maker.drip_drip.id;


--
-- Name: drip_file_ilk; Type: TABLE; Schema: maker; Owner: -
--

CREATE TABLE maker.drip_file_ilk (
    id integer NOT NULL,
    header_id integer NOT NULL,
    ilk text,
    vow text,
    tax numeric,
    tx_idx integer NOT NULL,
    raw_log jsonb
);


--
-- Name: drip_file_ilk_id_seq; Type: SEQUENCE; Schema: maker; Owner: -
--

CREATE SEQUENCE maker.drip_file_ilk_id_seq
    AS integer
    START WITH 1
    INCREMENT BY 1
    NO MINVALUE
    NO MAXVALUE
    CACHE 1;


--
-- Name: drip_file_ilk_id_seq; Type: SEQUENCE OWNED BY; Schema: maker; Owner: -
--

ALTER SEQUENCE maker.drip_file_ilk_id_seq OWNED BY maker.drip_file_ilk.id;


--
-- Name: drip_file_repo; Type: TABLE; Schema: maker; Owner: -
--

CREATE TABLE maker.drip_file_repo (
    id integer NOT NULL,
    header_id integer NOT NULL,
    what text,
    data numeric,
    tx_idx integer NOT NULL,
    raw_log jsonb
);


--
-- Name: drip_file_repo_id_seq; Type: SEQUENCE; Schema: maker; Owner: -
--

CREATE SEQUENCE maker.drip_file_repo_id_seq
    AS integer
    START WITH 1
    INCREMENT BY 1
    NO MINVALUE
    NO MAXVALUE
    CACHE 1;


--
-- Name: drip_file_repo_id_seq; Type: SEQUENCE OWNED BY; Schema: maker; Owner: -
--

ALTER SEQUENCE maker.drip_file_repo_id_seq OWNED BY maker.drip_file_repo.id;


--
-- Name: drip_file_vow; Type: TABLE; Schema: maker; Owner: -
--

CREATE TABLE maker.drip_file_vow (
    id integer NOT NULL,
    header_id integer NOT NULL,
    what text,
    data text,
    tx_idx integer NOT NULL,
    raw_log jsonb
);


--
-- Name: drip_file_vow_id_seq; Type: SEQUENCE; Schema: maker; Owner: -
--

CREATE SEQUENCE maker.drip_file_vow_id_seq
    AS integer
    START WITH 1
    INCREMENT BY 1
    NO MINVALUE
    NO MAXVALUE
    CACHE 1;


--
-- Name: drip_file_vow_id_seq; Type: SEQUENCE OWNED BY; Schema: maker; Owner: -
--

ALTER SEQUENCE maker.drip_file_vow_id_seq OWNED BY maker.drip_file_vow.id;


--
-- Name: flip_kick; Type: TABLE; Schema: maker; Owner: -
--

CREATE TABLE maker.flip_kick (
    id integer NOT NULL,
    header_id integer NOT NULL,
    bid_id numeric NOT NULL,
    lot numeric,
    bid numeric,
    gal character varying,
    "end" timestamp with time zone,
    urn character varying,
    tab numeric,
    tx_idx integer NOT NULL,
    raw_log jsonb
);


--
-- Name: flip_kick_id_seq; Type: SEQUENCE; Schema: maker; Owner: -
--

CREATE SEQUENCE maker.flip_kick_id_seq
    AS integer
    START WITH 1
    INCREMENT BY 1
    NO MINVALUE
    NO MAXVALUE
    CACHE 1;


--
-- Name: flip_kick_id_seq; Type: SEQUENCE OWNED BY; Schema: maker; Owner: -
--

ALTER SEQUENCE maker.flip_kick_id_seq OWNED BY maker.flip_kick.id;


--
-- Name: flop_kick; Type: TABLE; Schema: maker; Owner: -
--

CREATE TABLE maker.flop_kick (
    id integer NOT NULL,
    header_id integer NOT NULL,
    bid_id numeric NOT NULL,
    lot numeric NOT NULL,
    bid numeric NOT NULL,
    gal character varying,
    "end" timestamp with time zone,
    tx_idx integer NOT NULL,
    raw_log jsonb
);


--
-- Name: flop_kick_id_seq; Type: SEQUENCE; Schema: maker; Owner: -
--

CREATE SEQUENCE maker.flop_kick_id_seq
    AS integer
    START WITH 1
    INCREMENT BY 1
    NO MINVALUE
    NO MAXVALUE
    CACHE 1;


--
-- Name: flop_kick_id_seq; Type: SEQUENCE OWNED BY; Schema: maker; Owner: -
--

ALTER SEQUENCE maker.flop_kick_id_seq OWNED BY maker.flop_kick.id;


--
-- Name: frob; Type: TABLE; Schema: maker; Owner: -
--

CREATE TABLE maker.frob (
    id integer NOT NULL,
    header_id integer NOT NULL,
    ilk text,
    urn text,
    dink numeric,
    dart numeric,
    ink numeric,
    art numeric,
    iart numeric,
    tx_idx integer NOT NULL,
    raw_log jsonb
);


--
-- Name: frob_id_seq; Type: SEQUENCE; Schema: maker; Owner: -
--

CREATE SEQUENCE maker.frob_id_seq
    AS integer
    START WITH 1
    INCREMENT BY 1
    NO MINVALUE
    NO MAXVALUE
    CACHE 1;


--
-- Name: frob_id_seq; Type: SEQUENCE OWNED BY; Schema: maker; Owner: -
--

ALTER SEQUENCE maker.frob_id_seq OWNED BY maker.frob.id;


--
-- Name: pit_file_debt_ceiling; Type: TABLE; Schema: maker; Owner: -
--

CREATE TABLE maker.pit_file_debt_ceiling (
    id integer NOT NULL,
    header_id integer NOT NULL,
    what text,
    data numeric,
    tx_idx integer NOT NULL,
    raw_log jsonb
);


--
-- Name: pit_file_debt_ceiling_id_seq; Type: SEQUENCE; Schema: maker; Owner: -
--

CREATE SEQUENCE maker.pit_file_debt_ceiling_id_seq
    AS integer
    START WITH 1
    INCREMENT BY 1
    NO MINVALUE
    NO MAXVALUE
    CACHE 1;


--
-- Name: pit_file_debt_ceiling_id_seq; Type: SEQUENCE OWNED BY; Schema: maker; Owner: -
--

ALTER SEQUENCE maker.pit_file_debt_ceiling_id_seq OWNED BY maker.pit_file_debt_ceiling.id;


--
-- Name: pit_file_ilk; Type: TABLE; Schema: maker; Owner: -
--

CREATE TABLE maker.pit_file_ilk (
    id integer NOT NULL,
    header_id integer NOT NULL,
    ilk text,
    what text,
    data numeric,
    tx_idx integer NOT NULL,
    raw_log jsonb
);


--
-- Name: pit_file_ilk_id_seq; Type: SEQUENCE; Schema: maker; Owner: -
--

CREATE SEQUENCE maker.pit_file_ilk_id_seq
    AS integer
    START WITH 1
    INCREMENT BY 1
    NO MINVALUE
    NO MAXVALUE
    CACHE 1;


--
-- Name: pit_file_ilk_id_seq; Type: SEQUENCE OWNED BY; Schema: maker; Owner: -
--

ALTER SEQUENCE maker.pit_file_ilk_id_seq OWNED BY maker.pit_file_ilk.id;


--
-- Name: pit_file_stability_fee; Type: TABLE; Schema: maker; Owner: -
--

CREATE TABLE maker.pit_file_stability_fee (
    id integer NOT NULL,
    header_id integer NOT NULL,
    what text,
    data text,
    tx_idx integer NOT NULL,
    raw_log jsonb
);


--
-- Name: pit_file_stability_fee_id_seq; Type: SEQUENCE; Schema: maker; Owner: -
--

CREATE SEQUENCE maker.pit_file_stability_fee_id_seq
    AS integer
    START WITH 1
    INCREMENT BY 1
    NO MINVALUE
    NO MAXVALUE
    CACHE 1;


--
-- Name: pit_file_stability_fee_id_seq; Type: SEQUENCE OWNED BY; Schema: maker; Owner: -
--

ALTER SEQUENCE maker.pit_file_stability_fee_id_seq OWNED BY maker.pit_file_stability_fee.id;


--
-- Name: price_feeds; Type: TABLE; Schema: maker; Owner: -
--

CREATE TABLE maker.price_feeds (
    id integer NOT NULL,
    block_number bigint NOT NULL,
    header_id integer NOT NULL,
    medianizer_address bytea,
    usd_value numeric,
    tx_idx integer NOT NULL,
    raw_log jsonb
);


--
-- Name: price_feeds_id_seq; Type: SEQUENCE; Schema: maker; Owner: -
--

CREATE SEQUENCE maker.price_feeds_id_seq
    AS integer
    START WITH 1
    INCREMENT BY 1
    NO MINVALUE
    NO MAXVALUE
    CACHE 1;


--
-- Name: price_feeds_id_seq; Type: SEQUENCE OWNED BY; Schema: maker; Owner: -
--

ALTER SEQUENCE maker.price_feeds_id_seq OWNED BY maker.price_feeds.id;


--
-- Name: tend; Type: TABLE; Schema: maker; Owner: -
--

CREATE TABLE maker.tend (
    id integer NOT NULL,
    header_id integer NOT NULL,
    bid_id numeric NOT NULL,
    lot numeric,
    bid numeric,
    guy character varying,
    tic numeric,
    tx_idx integer NOT NULL,
    raw_log jsonb
);


--
-- Name: tend_id_seq; Type: SEQUENCE; Schema: maker; Owner: -
--

CREATE SEQUENCE maker.tend_id_seq
    AS integer
    START WITH 1
    INCREMENT BY 1
    NO MINVALUE
    NO MAXVALUE
    CACHE 1;


--
-- Name: tend_id_seq; Type: SEQUENCE OWNED BY; Schema: maker; Owner: -
--

ALTER SEQUENCE maker.tend_id_seq OWNED BY maker.tend.id;


--
-- Name: vat_fold; Type: TABLE; Schema: maker; Owner: -
--

CREATE TABLE maker.vat_fold (
    id integer NOT NULL,
    header_id integer NOT NULL,
    ilk text,
    urn text,
    rate numeric,
    tx_idx integer NOT NULL,
    raw_log jsonb
);


--
-- Name: vat_fold_id_seq; Type: SEQUENCE; Schema: maker; Owner: -
--

CREATE SEQUENCE maker.vat_fold_id_seq
    AS integer
    START WITH 1
    INCREMENT BY 1
    NO MINVALUE
    NO MAXVALUE
    CACHE 1;


--
-- Name: vat_fold_id_seq; Type: SEQUENCE OWNED BY; Schema: maker; Owner: -
--

ALTER SEQUENCE maker.vat_fold_id_seq OWNED BY maker.vat_fold.id;


--
-- Name: vat_init; Type: TABLE; Schema: maker; Owner: -
--

CREATE TABLE maker.vat_init (
    id integer NOT NULL,
    header_id integer NOT NULL,
    ilk text,
    tx_idx integer NOT NULL,
    raw_log jsonb
);


--
-- Name: vat_init_id_seq; Type: SEQUENCE; Schema: maker; Owner: -
--

CREATE SEQUENCE maker.vat_init_id_seq
    AS integer
    START WITH 1
    INCREMENT BY 1
    NO MINVALUE
    NO MAXVALUE
    CACHE 1;


--
-- Name: vat_init_id_seq; Type: SEQUENCE OWNED BY; Schema: maker; Owner: -
--

ALTER SEQUENCE maker.vat_init_id_seq OWNED BY maker.vat_init.id;


--
-- Name: logs; Type: TABLE; Schema: public; Owner: -
--

CREATE TABLE public.logs (
    id integer NOT NULL,
    block_number bigint,
    address character varying(66),
    tx_hash character varying(66),
    index bigint,
    topic0 character varying(66),
    topic1 character varying(66),
    topic2 character varying(66),
    topic3 character varying(66),
    data text,
    receipt_id integer
);


--
-- Name: block_stats; Type: VIEW; Schema: public; Owner: -
--

CREATE VIEW public.block_stats AS
 SELECT max(logs.block_number) AS max_block,
    min(logs.block_number) AS min_block
   FROM public.logs;


--
-- Name: blocks; Type: TABLE; Schema: public; Owner: -
--

CREATE TABLE public.blocks (
    number bigint,
    gaslimit bigint,
    gasused bigint,
    "time" bigint,
    id integer NOT NULL,
    difficulty bigint,
    hash character varying(66),
    nonce character varying(20),
    parenthash character varying(66),
    size character varying,
    uncle_hash character varying(66),
    eth_node_id integer NOT NULL,
    is_final boolean,
    miner character varying(42),
    extra_data character varying,
    reward double precision,
    uncles_reward double precision,
    eth_node_fingerprint character varying(128) NOT NULL
);


--
-- Name: blocks_id_seq; Type: SEQUENCE; Schema: public; Owner: -
--

CREATE SEQUENCE public.blocks_id_seq
    AS integer
    START WITH 1
    INCREMENT BY 1
    NO MINVALUE
    NO MAXVALUE
    CACHE 1;


--
-- Name: blocks_id_seq; Type: SEQUENCE OWNED BY; Schema: public; Owner: -
--

ALTER SEQUENCE public.blocks_id_seq OWNED BY public.blocks.id;


--
-- Name: checked_headers; Type: TABLE; Schema: public; Owner: -
--

CREATE TABLE public.checked_headers (
    id integer NOT NULL,
    header_id integer NOT NULL,
    price_feeds_checked boolean DEFAULT false NOT NULL,
    flop_kick_checked boolean DEFAULT false NOT NULL,
    deal_checked boolean DEFAULT false NOT NULL,
    dent_checked boolean DEFAULT false NOT NULL,
    flip_kick_checked boolean DEFAULT false NOT NULL,
    tend_checked boolean DEFAULT false NOT NULL,
    cat_file_chop_lump_checked boolean DEFAULT false NOT NULL,
    cat_file_flip_checked boolean DEFAULT false NOT NULL,
    cat_file_pit_vow_checked boolean DEFAULT false NOT NULL,
    bite_checked boolean DEFAULT false NOT NULL,
    drip_drip_checked boolean DEFAULT false NOT NULL,
    drip_file_ilk_checked boolean DEFAULT false NOT NULL,
    drip_file_repo_checked boolean DEFAULT false NOT NULL,
    drip_file_vow_checked boolean DEFAULT false NOT NULL,
    frob_checked boolean DEFAULT false NOT NULL,
    pit_file_debt_ceiling_checked boolean DEFAULT false NOT NULL,
    pit_file_ilk_checked boolean DEFAULT false NOT NULL,
    pit_file_stability_fee_checked boolean DEFAULT false NOT NULL,
    vat_init_checked boolean DEFAULT false NOT NULL,
    vat_fold_checked boolean DEFAULT false NOT NULL
);


--
-- Name: checked_headers_id_seq; Type: SEQUENCE; Schema: public; Owner: -
--

CREATE SEQUENCE public.checked_headers_id_seq
    AS integer
    START WITH 1
    INCREMENT BY 1
    NO MINVALUE
    NO MAXVALUE
    CACHE 1;


--
-- Name: checked_headers_id_seq; Type: SEQUENCE OWNED BY; Schema: public; Owner: -
--

ALTER SEQUENCE public.checked_headers_id_seq OWNED BY public.checked_headers.id;


--
-- Name: eth_nodes; Type: TABLE; Schema: public; Owner: -
--

CREATE TABLE public.eth_nodes (
    id integer NOT NULL,
    genesis_block character varying(66),
    network_id numeric,
    eth_node_id character varying(128),
    client_name character varying
);


--
-- Name: headers; Type: TABLE; Schema: public; Owner: -
--

CREATE TABLE public.headers (
    id integer NOT NULL,
    hash character varying(66),
    block_number bigint,
    raw bytea,
    eth_node_id integer,
    eth_node_fingerprint character varying(128)
);


--
-- Name: headers_id_seq; Type: SEQUENCE; Schema: public; Owner: -
--

CREATE SEQUENCE public.headers_id_seq
    AS integer
    START WITH 1
    INCREMENT BY 1
    NO MINVALUE
    NO MAXVALUE
    CACHE 1;


--
-- Name: headers_id_seq; Type: SEQUENCE OWNED BY; Schema: public; Owner: -
--

ALTER SEQUENCE public.headers_id_seq OWNED BY public.headers.id;


--
-- Name: log_filters; Type: TABLE; Schema: public; Owner: -
--

CREATE TABLE public.log_filters (
    id integer NOT NULL,
    name character varying NOT NULL,
    from_block bigint,
    to_block bigint,
    address character varying(66),
    topic0 character varying(66),
    topic1 character varying(66),
    topic2 character varying(66),
    topic3 character varying(66),
    CONSTRAINT log_filters_from_block_check CHECK ((from_block >= 0)),
    CONSTRAINT log_filters_name_check CHECK (((name)::text <> ''::text)),
    CONSTRAINT log_filters_to_block_check CHECK ((to_block >= 0))
);


--
-- Name: log_filters_id_seq; Type: SEQUENCE; Schema: public; Owner: -
--

CREATE SEQUENCE public.log_filters_id_seq
    AS integer
    START WITH 1
    INCREMENT BY 1
    NO MINVALUE
    NO MAXVALUE
    CACHE 1;


--
-- Name: log_filters_id_seq; Type: SEQUENCE OWNED BY; Schema: public; Owner: -
--

ALTER SEQUENCE public.log_filters_id_seq OWNED BY public.log_filters.id;


--
-- Name: logs_id_seq; Type: SEQUENCE; Schema: public; Owner: -
--

CREATE SEQUENCE public.logs_id_seq
    AS integer
    START WITH 1
    INCREMENT BY 1
    NO MINVALUE
    NO MAXVALUE
    CACHE 1;


--
-- Name: logs_id_seq; Type: SEQUENCE OWNED BY; Schema: public; Owner: -
--

ALTER SEQUENCE public.logs_id_seq OWNED BY public.logs.id;


--
-- Name: nodes_id_seq; Type: SEQUENCE; Schema: public; Owner: -
--

CREATE SEQUENCE public.nodes_id_seq
    AS integer
    START WITH 1
    INCREMENT BY 1
    NO MINVALUE
    NO MAXVALUE
    CACHE 1;


--
-- Name: nodes_id_seq; Type: SEQUENCE OWNED BY; Schema: public; Owner: -
--

ALTER SEQUENCE public.nodes_id_seq OWNED BY public.eth_nodes.id;


--
-- Name: receipts; Type: TABLE; Schema: public; Owner: -
--

CREATE TABLE public.receipts (
    id integer NOT NULL,
    contract_address character varying(42),
    cumulative_gas_used numeric,
    gas_used numeric,
    state_root character varying(66),
    status integer,
    tx_hash character varying(66),
    block_id integer NOT NULL
);


--
-- Name: receipts_id_seq; Type: SEQUENCE; Schema: public; Owner: -
--

CREATE SEQUENCE public.receipts_id_seq
    AS integer
    START WITH 1
    INCREMENT BY 1
    NO MINVALUE
    NO MAXVALUE
    CACHE 1;


--
-- Name: receipts_id_seq; Type: SEQUENCE OWNED BY; Schema: public; Owner: -
--

ALTER SEQUENCE public.receipts_id_seq OWNED BY public.receipts.id;


--
-- Name: schema_migrations; Type: TABLE; Schema: public; Owner: -
--

CREATE TABLE public.schema_migrations (
    version bigint NOT NULL,
    dirty boolean NOT NULL
);


--
-- Name: token_supply; Type: TABLE; Schema: public; Owner: -
--

CREATE TABLE public.token_supply (
    id integer NOT NULL,
    block_id integer NOT NULL,
    supply numeric NOT NULL,
    token_address character varying(66) NOT NULL
);


--
-- Name: token_supply_id_seq; Type: SEQUENCE; Schema: public; Owner: -
--

CREATE SEQUENCE public.token_supply_id_seq
    AS integer
    START WITH 1
    INCREMENT BY 1
    NO MINVALUE
    NO MAXVALUE
    CACHE 1;


--
-- Name: token_supply_id_seq; Type: SEQUENCE OWNED BY; Schema: public; Owner: -
--

ALTER SEQUENCE public.token_supply_id_seq OWNED BY public.token_supply.id;


--
-- Name: transactions; Type: TABLE; Schema: public; Owner: -
--

CREATE TABLE public.transactions (
    id integer NOT NULL,
    hash character varying(66),
    nonce numeric,
    tx_to character varying(66),
    gaslimit numeric,
    gasprice numeric,
    value numeric,
    block_id integer NOT NULL,
    tx_from character varying(66),
    input_data character varying
);


--
-- Name: transactions_id_seq; Type: SEQUENCE; Schema: public; Owner: -
--

CREATE SEQUENCE public.transactions_id_seq
    AS integer
    START WITH 1
    INCREMENT BY 1
    NO MINVALUE
    NO MAXVALUE
    CACHE 1;


--
-- Name: transactions_id_seq; Type: SEQUENCE OWNED BY; Schema: public; Owner: -
--

ALTER SEQUENCE public.transactions_id_seq OWNED BY public.transactions.id;


--
-- Name: watched_contracts; Type: TABLE; Schema: public; Owner: -
--

CREATE TABLE public.watched_contracts (
    contract_id integer NOT NULL,
    contract_hash character varying(66),
    contract_abi json
);


--
-- Name: watched_contracts_contract_id_seq; Type: SEQUENCE; Schema: public; Owner: -
--

CREATE SEQUENCE public.watched_contracts_contract_id_seq
    AS integer
    START WITH 1
    INCREMENT BY 1
    NO MINVALUE
    NO MAXVALUE
    CACHE 1;


--
-- Name: watched_contracts_contract_id_seq; Type: SEQUENCE OWNED BY; Schema: public; Owner: -
--

ALTER SEQUENCE public.watched_contracts_contract_id_seq OWNED BY public.watched_contracts.contract_id;


--
-- Name: watched_event_logs; Type: VIEW; Schema: public; Owner: -
--

CREATE VIEW public.watched_event_logs AS
 SELECT log_filters.name,
    logs.id,
    logs.block_number,
    logs.address,
    logs.tx_hash,
    logs.index,
    logs.topic0,
    logs.topic1,
    logs.topic2,
    logs.topic3,
    logs.data,
    logs.receipt_id
   FROM ((public.log_filters
     CROSS JOIN public.block_stats)
     JOIN public.logs ON ((((logs.address)::text = (log_filters.address)::text) AND (logs.block_number >= COALESCE(log_filters.from_block, block_stats.min_block)) AND (logs.block_number <= COALESCE(log_filters.to_block, block_stats.max_block)))))
  WHERE ((((log_filters.topic0)::text = (logs.topic0)::text) OR (log_filters.topic0 IS NULL)) AND (((log_filters.topic1)::text = (logs.topic1)::text) OR (log_filters.topic1 IS NULL)) AND (((log_filters.topic2)::text = (logs.topic2)::text) OR (log_filters.topic2 IS NULL)) AND (((log_filters.topic3)::text = (logs.topic3)::text) OR (log_filters.topic3 IS NULL)));


--
-- Name: bite id; Type: DEFAULT; Schema: maker; Owner: -
--

ALTER TABLE ONLY maker.bite ALTER COLUMN id SET DEFAULT nextval('maker.bite_id_seq'::regclass);


--
-- Name: cat_file_chop_lump id; Type: DEFAULT; Schema: maker; Owner: -
--

ALTER TABLE ONLY maker.cat_file_chop_lump ALTER COLUMN id SET DEFAULT nextval('maker.cat_file_chop_lump_id_seq'::regclass);


--
-- Name: cat_file_flip id; Type: DEFAULT; Schema: maker; Owner: -
--

ALTER TABLE ONLY maker.cat_file_flip ALTER COLUMN id SET DEFAULT nextval('maker.cat_file_flip_id_seq'::regclass);


--
-- Name: cat_file_pit_vow id; Type: DEFAULT; Schema: maker; Owner: -
--

ALTER TABLE ONLY maker.cat_file_pit_vow ALTER COLUMN id SET DEFAULT nextval('maker.cat_file_pit_vow_id_seq'::regclass);


--
-- Name: deal id; Type: DEFAULT; Schema: maker; Owner: -
--

ALTER TABLE ONLY maker.deal ALTER COLUMN id SET DEFAULT nextval('maker.deal_id_seq'::regclass);


--
-- Name: dent id; Type: DEFAULT; Schema: maker; Owner: -
--

ALTER TABLE ONLY maker.dent ALTER COLUMN id SET DEFAULT nextval('maker.dent_id_seq'::regclass);


--
-- Name: drip_drip id; Type: DEFAULT; Schema: maker; Owner: -
--

ALTER TABLE ONLY maker.drip_drip ALTER COLUMN id SET DEFAULT nextval('maker.drip_drip_id_seq'::regclass);


--
-- Name: drip_file_ilk id; Type: DEFAULT; Schema: maker; Owner: -
--

ALTER TABLE ONLY maker.drip_file_ilk ALTER COLUMN id SET DEFAULT nextval('maker.drip_file_ilk_id_seq'::regclass);


--
-- Name: drip_file_repo id; Type: DEFAULT; Schema: maker; Owner: -
--

ALTER TABLE ONLY maker.drip_file_repo ALTER COLUMN id SET DEFAULT nextval('maker.drip_file_repo_id_seq'::regclass);


--
-- Name: drip_file_vow id; Type: DEFAULT; Schema: maker; Owner: -
--

ALTER TABLE ONLY maker.drip_file_vow ALTER COLUMN id SET DEFAULT nextval('maker.drip_file_vow_id_seq'::regclass);


--
-- Name: flip_kick id; Type: DEFAULT; Schema: maker; Owner: -
--

ALTER TABLE ONLY maker.flip_kick ALTER COLUMN id SET DEFAULT nextval('maker.flip_kick_id_seq'::regclass);


--
-- Name: flop_kick id; Type: DEFAULT; Schema: maker; Owner: -
--

ALTER TABLE ONLY maker.flop_kick ALTER COLUMN id SET DEFAULT nextval('maker.flop_kick_id_seq'::regclass);


--
-- Name: frob id; Type: DEFAULT; Schema: maker; Owner: -
--

ALTER TABLE ONLY maker.frob ALTER COLUMN id SET DEFAULT nextval('maker.frob_id_seq'::regclass);


--
-- Name: pit_file_debt_ceiling id; Type: DEFAULT; Schema: maker; Owner: -
--

ALTER TABLE ONLY maker.pit_file_debt_ceiling ALTER COLUMN id SET DEFAULT nextval('maker.pit_file_debt_ceiling_id_seq'::regclass);


--
-- Name: pit_file_ilk id; Type: DEFAULT; Schema: maker; Owner: -
--

ALTER TABLE ONLY maker.pit_file_ilk ALTER COLUMN id SET DEFAULT nextval('maker.pit_file_ilk_id_seq'::regclass);


--
-- Name: pit_file_stability_fee id; Type: DEFAULT; Schema: maker; Owner: -
--

ALTER TABLE ONLY maker.pit_file_stability_fee ALTER COLUMN id SET DEFAULT nextval('maker.pit_file_stability_fee_id_seq'::regclass);


--
-- Name: price_feeds id; Type: DEFAULT; Schema: maker; Owner: -
--

ALTER TABLE ONLY maker.price_feeds ALTER COLUMN id SET DEFAULT nextval('maker.price_feeds_id_seq'::regclass);


--
-- Name: tend id; Type: DEFAULT; Schema: maker; Owner: -
--

ALTER TABLE ONLY maker.tend ALTER COLUMN id SET DEFAULT nextval('maker.tend_id_seq'::regclass);


--
-- Name: vat_fold id; Type: DEFAULT; Schema: maker; Owner: -
--

ALTER TABLE ONLY maker.vat_fold ALTER COLUMN id SET DEFAULT nextval('maker.vat_fold_id_seq'::regclass);


--
-- Name: vat_init id; Type: DEFAULT; Schema: maker; Owner: -
--

ALTER TABLE ONLY maker.vat_init ALTER COLUMN id SET DEFAULT nextval('maker.vat_init_id_seq'::regclass);


--
-- Name: blocks id; Type: DEFAULT; Schema: public; Owner: -
--

ALTER TABLE ONLY public.blocks ALTER COLUMN id SET DEFAULT nextval('public.blocks_id_seq'::regclass);


--
-- Name: checked_headers id; Type: DEFAULT; Schema: public; Owner: -
--

ALTER TABLE ONLY public.checked_headers ALTER COLUMN id SET DEFAULT nextval('public.checked_headers_id_seq'::regclass);


--
-- Name: eth_nodes id; Type: DEFAULT; Schema: public; Owner: -
--

ALTER TABLE ONLY public.eth_nodes ALTER COLUMN id SET DEFAULT nextval('public.nodes_id_seq'::regclass);


--
-- Name: headers id; Type: DEFAULT; Schema: public; Owner: -
--

ALTER TABLE ONLY public.headers ALTER COLUMN id SET DEFAULT nextval('public.headers_id_seq'::regclass);


--
-- Name: log_filters id; Type: DEFAULT; Schema: public; Owner: -
--

ALTER TABLE ONLY public.log_filters ALTER COLUMN id SET DEFAULT nextval('public.log_filters_id_seq'::regclass);


--
-- Name: logs id; Type: DEFAULT; Schema: public; Owner: -
--

ALTER TABLE ONLY public.logs ALTER COLUMN id SET DEFAULT nextval('public.logs_id_seq'::regclass);


--
-- Name: receipts id; Type: DEFAULT; Schema: public; Owner: -
--

ALTER TABLE ONLY public.receipts ALTER COLUMN id SET DEFAULT nextval('public.receipts_id_seq'::regclass);


--
-- Name: token_supply id; Type: DEFAULT; Schema: public; Owner: -
--

ALTER TABLE ONLY public.token_supply ALTER COLUMN id SET DEFAULT nextval('public.token_supply_id_seq'::regclass);


--
-- Name: transactions id; Type: DEFAULT; Schema: public; Owner: -
--

ALTER TABLE ONLY public.transactions ALTER COLUMN id SET DEFAULT nextval('public.transactions_id_seq'::regclass);


--
-- Name: watched_contracts contract_id; Type: DEFAULT; Schema: public; Owner: -
--

ALTER TABLE ONLY public.watched_contracts ALTER COLUMN contract_id SET DEFAULT nextval('public.watched_contracts_contract_id_seq'::regclass);


--
-- Name: bite bite_header_id_tx_idx_key; Type: CONSTRAINT; Schema: maker; Owner: -
--

ALTER TABLE ONLY maker.bite
    ADD CONSTRAINT bite_header_id_tx_idx_key UNIQUE (header_id, tx_idx);


--
-- Name: bite bite_pkey; Type: CONSTRAINT; Schema: maker; Owner: -
--

ALTER TABLE ONLY maker.bite
    ADD CONSTRAINT bite_pkey PRIMARY KEY (id);


--
-- Name: cat_file_chop_lump cat_file_chop_lump_header_id_tx_idx_key; Type: CONSTRAINT; Schema: maker; Owner: -
--

ALTER TABLE ONLY maker.cat_file_chop_lump
    ADD CONSTRAINT cat_file_chop_lump_header_id_tx_idx_key UNIQUE (header_id, tx_idx);


--
-- Name: cat_file_chop_lump cat_file_chop_lump_pkey; Type: CONSTRAINT; Schema: maker; Owner: -
--

ALTER TABLE ONLY maker.cat_file_chop_lump
    ADD CONSTRAINT cat_file_chop_lump_pkey PRIMARY KEY (id);


--
-- Name: cat_file_flip cat_file_flip_header_id_tx_idx_key; Type: CONSTRAINT; Schema: maker; Owner: -
--

ALTER TABLE ONLY maker.cat_file_flip
    ADD CONSTRAINT cat_file_flip_header_id_tx_idx_key UNIQUE (header_id, tx_idx);


--
-- Name: cat_file_flip cat_file_flip_pkey; Type: CONSTRAINT; Schema: maker; Owner: -
--

ALTER TABLE ONLY maker.cat_file_flip
    ADD CONSTRAINT cat_file_flip_pkey PRIMARY KEY (id);


--
-- Name: cat_file_pit_vow cat_file_pit_vow_header_id_tx_idx_key; Type: CONSTRAINT; Schema: maker; Owner: -
--

ALTER TABLE ONLY maker.cat_file_pit_vow
    ADD CONSTRAINT cat_file_pit_vow_header_id_tx_idx_key UNIQUE (header_id, tx_idx);


--
-- Name: cat_file_pit_vow cat_file_pit_vow_pkey; Type: CONSTRAINT; Schema: maker; Owner: -
--

ALTER TABLE ONLY maker.cat_file_pit_vow
    ADD CONSTRAINT cat_file_pit_vow_pkey PRIMARY KEY (id);


--
-- Name: deal deal_header_id_tx_idx_key; Type: CONSTRAINT; Schema: maker; Owner: -
--

ALTER TABLE ONLY maker.deal
    ADD CONSTRAINT deal_header_id_tx_idx_key UNIQUE (header_id, tx_idx);


--
-- Name: deal deal_pkey; Type: CONSTRAINT; Schema: maker; Owner: -
--

ALTER TABLE ONLY maker.deal
    ADD CONSTRAINT deal_pkey PRIMARY KEY (id);


--
-- Name: dent dent_bid_id_key; Type: CONSTRAINT; Schema: maker; Owner: -
--

ALTER TABLE ONLY maker.dent
    ADD CONSTRAINT dent_bid_id_key UNIQUE (bid_id);


--
-- Name: dent dent_header_id_tx_idx_key; Type: CONSTRAINT; Schema: maker; Owner: -
--

ALTER TABLE ONLY maker.dent
    ADD CONSTRAINT dent_header_id_tx_idx_key UNIQUE (header_id, tx_idx);


--
-- Name: dent dent_pkey; Type: CONSTRAINT; Schema: maker; Owner: -
--

ALTER TABLE ONLY maker.dent
    ADD CONSTRAINT dent_pkey PRIMARY KEY (id);


--
-- Name: drip_drip drip_drip_header_id_tx_idx_key; Type: CONSTRAINT; Schema: maker; Owner: -
--

ALTER TABLE ONLY maker.drip_drip
    ADD CONSTRAINT drip_drip_header_id_tx_idx_key UNIQUE (header_id, tx_idx);


--
-- Name: drip_drip drip_drip_pkey; Type: CONSTRAINT; Schema: maker; Owner: -
--

ALTER TABLE ONLY maker.drip_drip
    ADD CONSTRAINT drip_drip_pkey PRIMARY KEY (id);


--
-- Name: drip_file_ilk drip_file_ilk_header_id_tx_idx_key; Type: CONSTRAINT; Schema: maker; Owner: -
--

ALTER TABLE ONLY maker.drip_file_ilk
    ADD CONSTRAINT drip_file_ilk_header_id_tx_idx_key UNIQUE (header_id, tx_idx);


--
-- Name: drip_file_ilk drip_file_ilk_pkey; Type: CONSTRAINT; Schema: maker; Owner: -
--

ALTER TABLE ONLY maker.drip_file_ilk
    ADD CONSTRAINT drip_file_ilk_pkey PRIMARY KEY (id);


--
-- Name: drip_file_repo drip_file_repo_header_id_tx_idx_key; Type: CONSTRAINT; Schema: maker; Owner: -
--

ALTER TABLE ONLY maker.drip_file_repo
    ADD CONSTRAINT drip_file_repo_header_id_tx_idx_key UNIQUE (header_id, tx_idx);


--
-- Name: drip_file_repo drip_file_repo_pkey; Type: CONSTRAINT; Schema: maker; Owner: -
--

ALTER TABLE ONLY maker.drip_file_repo
    ADD CONSTRAINT drip_file_repo_pkey PRIMARY KEY (id);


--
-- Name: drip_file_vow drip_file_vow_header_id_tx_idx_key; Type: CONSTRAINT; Schema: maker; Owner: -
--

ALTER TABLE ONLY maker.drip_file_vow
    ADD CONSTRAINT drip_file_vow_header_id_tx_idx_key UNIQUE (header_id, tx_idx);


--
-- Name: drip_file_vow drip_file_vow_pkey; Type: CONSTRAINT; Schema: maker; Owner: -
--

ALTER TABLE ONLY maker.drip_file_vow
    ADD CONSTRAINT drip_file_vow_pkey PRIMARY KEY (id);


--
-- Name: flip_kick flip_kick_header_id_tx_idx_key; Type: CONSTRAINT; Schema: maker; Owner: -
--

ALTER TABLE ONLY maker.flip_kick
    ADD CONSTRAINT flip_kick_header_id_tx_idx_key UNIQUE (header_id, tx_idx);


--
-- Name: flip_kick flip_kick_pkey; Type: CONSTRAINT; Schema: maker; Owner: -
--

ALTER TABLE ONLY maker.flip_kick
    ADD CONSTRAINT flip_kick_pkey PRIMARY KEY (id);


--
-- Name: flop_kick flop_kick_header_id_tx_idx_key; Type: CONSTRAINT; Schema: maker; Owner: -
--

ALTER TABLE ONLY maker.flop_kick
    ADD CONSTRAINT flop_kick_header_id_tx_idx_key UNIQUE (header_id, tx_idx);


--
-- Name: flop_kick flop_kick_pkey; Type: CONSTRAINT; Schema: maker; Owner: -
--

ALTER TABLE ONLY maker.flop_kick
    ADD CONSTRAINT flop_kick_pkey PRIMARY KEY (id);


--
-- Name: frob frob_header_id_tx_idx_key; Type: CONSTRAINT; Schema: maker; Owner: -
--

ALTER TABLE ONLY maker.frob
    ADD CONSTRAINT frob_header_id_tx_idx_key UNIQUE (header_id, tx_idx);


--
-- Name: frob frob_pkey; Type: CONSTRAINT; Schema: maker; Owner: -
--

ALTER TABLE ONLY maker.frob
    ADD CONSTRAINT frob_pkey PRIMARY KEY (id);


--
-- Name: pit_file_debt_ceiling pit_file_debt_ceiling_header_id_tx_idx_key; Type: CONSTRAINT; Schema: maker; Owner: -
--

ALTER TABLE ONLY maker.pit_file_debt_ceiling
    ADD CONSTRAINT pit_file_debt_ceiling_header_id_tx_idx_key UNIQUE (header_id, tx_idx);


--
-- Name: pit_file_debt_ceiling pit_file_debt_ceiling_pkey; Type: CONSTRAINT; Schema: maker; Owner: -
--

ALTER TABLE ONLY maker.pit_file_debt_ceiling
    ADD CONSTRAINT pit_file_debt_ceiling_pkey PRIMARY KEY (id);


--
-- Name: pit_file_ilk pit_file_ilk_header_id_tx_idx_key; Type: CONSTRAINT; Schema: maker; Owner: -
--

ALTER TABLE ONLY maker.pit_file_ilk
    ADD CONSTRAINT pit_file_ilk_header_id_tx_idx_key UNIQUE (header_id, tx_idx);


--
-- Name: pit_file_ilk pit_file_ilk_pkey; Type: CONSTRAINT; Schema: maker; Owner: -
--

ALTER TABLE ONLY maker.pit_file_ilk
    ADD CONSTRAINT pit_file_ilk_pkey PRIMARY KEY (id);


--
-- Name: pit_file_stability_fee pit_file_stability_fee_header_id_tx_idx_key; Type: CONSTRAINT; Schema: maker; Owner: -
--

ALTER TABLE ONLY maker.pit_file_stability_fee
    ADD CONSTRAINT pit_file_stability_fee_header_id_tx_idx_key UNIQUE (header_id, tx_idx);


--
-- Name: pit_file_stability_fee pit_file_stability_fee_pkey; Type: CONSTRAINT; Schema: maker; Owner: -
--

ALTER TABLE ONLY maker.pit_file_stability_fee
    ADD CONSTRAINT pit_file_stability_fee_pkey PRIMARY KEY (id);


--
-- Name: price_feeds price_feeds_header_id_medianizer_address_tx_idx_key; Type: CONSTRAINT; Schema: maker; Owner: -
--

ALTER TABLE ONLY maker.price_feeds
    ADD CONSTRAINT price_feeds_header_id_medianizer_address_tx_idx_key UNIQUE (header_id, medianizer_address, tx_idx);


--
-- Name: price_feeds price_feeds_pkey; Type: CONSTRAINT; Schema: maker; Owner: -
--

ALTER TABLE ONLY maker.price_feeds
    ADD CONSTRAINT price_feeds_pkey PRIMARY KEY (id);


--
-- Name: tend tend_bid_id_key; Type: CONSTRAINT; Schema: maker; Owner: -
--

ALTER TABLE ONLY maker.tend
    ADD CONSTRAINT tend_bid_id_key UNIQUE (bid_id);


--
-- Name: tend tend_header_id_tx_idx_key; Type: CONSTRAINT; Schema: maker; Owner: -
--

ALTER TABLE ONLY maker.tend
    ADD CONSTRAINT tend_header_id_tx_idx_key UNIQUE (header_id, tx_idx);


--
-- Name: tend tend_pkey; Type: CONSTRAINT; Schema: maker; Owner: -
--

ALTER TABLE ONLY maker.tend
    ADD CONSTRAINT tend_pkey PRIMARY KEY (id);


--
-- Name: vat_fold vat_fold_header_id_tx_idx_key; Type: CONSTRAINT; Schema: maker; Owner: -
--

ALTER TABLE ONLY maker.vat_fold
    ADD CONSTRAINT vat_fold_header_id_tx_idx_key UNIQUE (header_id, tx_idx);


--
-- Name: vat_fold vat_fold_pkey; Type: CONSTRAINT; Schema: maker; Owner: -
--

ALTER TABLE ONLY maker.vat_fold
    ADD CONSTRAINT vat_fold_pkey PRIMARY KEY (id);


--
-- Name: vat_init vat_init_header_id_tx_idx_key; Type: CONSTRAINT; Schema: maker; Owner: -
--

ALTER TABLE ONLY maker.vat_init
    ADD CONSTRAINT vat_init_header_id_tx_idx_key UNIQUE (header_id, tx_idx);


--
-- Name: vat_init vat_init_pkey; Type: CONSTRAINT; Schema: maker; Owner: -
--

ALTER TABLE ONLY maker.vat_init
    ADD CONSTRAINT vat_init_pkey PRIMARY KEY (id);


--
-- Name: blocks blocks_pkey; Type: CONSTRAINT; Schema: public; Owner: -
--

ALTER TABLE ONLY public.blocks
    ADD CONSTRAINT blocks_pkey PRIMARY KEY (id);


--
-- Name: checked_headers checked_headers_header_id_key; Type: CONSTRAINT; Schema: public; Owner: -
--

ALTER TABLE ONLY public.checked_headers
    ADD CONSTRAINT checked_headers_header_id_key UNIQUE (header_id);


--
-- Name: checked_headers checked_headers_pkey; Type: CONSTRAINT; Schema: public; Owner: -
--

ALTER TABLE ONLY public.checked_headers
    ADD CONSTRAINT checked_headers_pkey PRIMARY KEY (id);


--
-- Name: watched_contracts contract_hash_uc; Type: CONSTRAINT; Schema: public; Owner: -
--

ALTER TABLE ONLY public.watched_contracts
    ADD CONSTRAINT contract_hash_uc UNIQUE (contract_hash);


--
-- Name: blocks eth_node_id_block_number_uc; Type: CONSTRAINT; Schema: public; Owner: -
--

ALTER TABLE ONLY public.blocks
    ADD CONSTRAINT eth_node_id_block_number_uc UNIQUE (number, eth_node_id);


--
-- Name: eth_nodes eth_node_uc; Type: CONSTRAINT; Schema: public; Owner: -
--

ALTER TABLE ONLY public.eth_nodes
    ADD CONSTRAINT eth_node_uc UNIQUE (genesis_block, network_id, eth_node_id);


--
-- Name: headers headers_pkey; Type: CONSTRAINT; Schema: public; Owner: -
--

ALTER TABLE ONLY public.headers
    ADD CONSTRAINT headers_pkey PRIMARY KEY (id);


--
-- Name: logs logs_pkey; Type: CONSTRAINT; Schema: public; Owner: -
--

ALTER TABLE ONLY public.logs
    ADD CONSTRAINT logs_pkey PRIMARY KEY (id);


--
-- Name: log_filters name_uc; Type: CONSTRAINT; Schema: public; Owner: -
--

ALTER TABLE ONLY public.log_filters
    ADD CONSTRAINT name_uc UNIQUE (name);


--
-- Name: eth_nodes nodes_pkey; Type: CONSTRAINT; Schema: public; Owner: -
--

ALTER TABLE ONLY public.eth_nodes
    ADD CONSTRAINT nodes_pkey PRIMARY KEY (id);


--
-- Name: receipts receipts_pkey; Type: CONSTRAINT; Schema: public; Owner: -
--

ALTER TABLE ONLY public.receipts
    ADD CONSTRAINT receipts_pkey PRIMARY KEY (id);


--
-- Name: schema_migrations schema_migrations_pkey; Type: CONSTRAINT; Schema: public; Owner: -
--

ALTER TABLE ONLY public.schema_migrations
    ADD CONSTRAINT schema_migrations_pkey PRIMARY KEY (version);


--
-- Name: transactions transactions_pkey; Type: CONSTRAINT; Schema: public; Owner: -
--

ALTER TABLE ONLY public.transactions
    ADD CONSTRAINT transactions_pkey PRIMARY KEY (id);


--
-- Name: watched_contracts watched_contracts_pkey; Type: CONSTRAINT; Schema: public; Owner: -
--

ALTER TABLE ONLY public.watched_contracts
    ADD CONSTRAINT watched_contracts_pkey PRIMARY KEY (contract_id);


--
-- Name: block_id_index; Type: INDEX; Schema: public; Owner: -
--

CREATE INDEX block_id_index ON public.transactions USING btree (block_id);


--
-- Name: block_number_index; Type: INDEX; Schema: public; Owner: -
--

CREATE INDEX block_number_index ON public.blocks USING btree (number);


--
-- Name: node_id_index; Type: INDEX; Schema: public; Owner: -
--

CREATE INDEX node_id_index ON public.blocks USING btree (eth_node_id);


--
-- Name: tx_from_index; Type: INDEX; Schema: public; Owner: -
--

CREATE INDEX tx_from_index ON public.transactions USING btree (tx_from);


--
-- Name: tx_to_index; Type: INDEX; Schema: public; Owner: -
--

CREATE INDEX tx_to_index ON public.transactions USING btree (tx_to);


--
-- Name: price_feeds notify_pricefeeds; Type: TRIGGER; Schema: maker; Owner: -
--

CREATE TRIGGER notify_pricefeeds AFTER INSERT ON maker.price_feeds FOR EACH ROW EXECUTE PROCEDURE public.notify_pricefeed();


--
-- Name: bite bite_header_id_fkey; Type: FK CONSTRAINT; Schema: maker; Owner: -
--

ALTER TABLE ONLY maker.bite
    ADD CONSTRAINT bite_header_id_fkey FOREIGN KEY (header_id) REFERENCES public.headers(id) ON DELETE CASCADE;


--
-- Name: cat_file_chop_lump cat_file_chop_lump_header_id_fkey; Type: FK CONSTRAINT; Schema: maker; Owner: -
--

ALTER TABLE ONLY maker.cat_file_chop_lump
    ADD CONSTRAINT cat_file_chop_lump_header_id_fkey FOREIGN KEY (header_id) REFERENCES public.headers(id) ON DELETE CASCADE;


--
-- Name: cat_file_flip cat_file_flip_header_id_fkey; Type: FK CONSTRAINT; Schema: maker; Owner: -
--

ALTER TABLE ONLY maker.cat_file_flip
    ADD CONSTRAINT cat_file_flip_header_id_fkey FOREIGN KEY (header_id) REFERENCES public.headers(id) ON DELETE CASCADE;


--
-- Name: cat_file_pit_vow cat_file_pit_vow_header_id_fkey; Type: FK CONSTRAINT; Schema: maker; Owner: -
--

ALTER TABLE ONLY maker.cat_file_pit_vow
    ADD CONSTRAINT cat_file_pit_vow_header_id_fkey FOREIGN KEY (header_id) REFERENCES public.headers(id) ON DELETE CASCADE;


--
-- Name: deal deal_header_id_fkey; Type: FK CONSTRAINT; Schema: maker; Owner: -
--

ALTER TABLE ONLY maker.deal
    ADD CONSTRAINT deal_header_id_fkey FOREIGN KEY (header_id) REFERENCES public.headers(id) ON DELETE CASCADE;


--
-- Name: dent dent_header_id_fkey; Type: FK CONSTRAINT; Schema: maker; Owner: -
--

ALTER TABLE ONLY maker.dent
    ADD CONSTRAINT dent_header_id_fkey FOREIGN KEY (header_id) REFERENCES public.headers(id) ON DELETE CASCADE;


--
-- Name: drip_drip drip_drip_header_id_fkey; Type: FK CONSTRAINT; Schema: maker; Owner: -
--

ALTER TABLE ONLY maker.drip_drip
    ADD CONSTRAINT drip_drip_header_id_fkey FOREIGN KEY (header_id) REFERENCES public.headers(id) ON DELETE CASCADE;


--
-- Name: drip_file_ilk drip_file_ilk_header_id_fkey; Type: FK CONSTRAINT; Schema: maker; Owner: -
--

ALTER TABLE ONLY maker.drip_file_ilk
    ADD CONSTRAINT drip_file_ilk_header_id_fkey FOREIGN KEY (header_id) REFERENCES public.headers(id) ON DELETE CASCADE;


--
-- Name: drip_file_repo drip_file_repo_header_id_fkey; Type: FK CONSTRAINT; Schema: maker; Owner: -
--

ALTER TABLE ONLY maker.drip_file_repo
    ADD CONSTRAINT drip_file_repo_header_id_fkey FOREIGN KEY (header_id) REFERENCES public.headers(id) ON DELETE CASCADE;


--
-- Name: drip_file_vow drip_file_vow_header_id_fkey; Type: FK CONSTRAINT; Schema: maker; Owner: -
--

ALTER TABLE ONLY maker.drip_file_vow
    ADD CONSTRAINT drip_file_vow_header_id_fkey FOREIGN KEY (header_id) REFERENCES public.headers(id) ON DELETE CASCADE;


--
-- Name: flip_kick flip_kick_header_id_fkey; Type: FK CONSTRAINT; Schema: maker; Owner: -
--

ALTER TABLE ONLY maker.flip_kick
    ADD CONSTRAINT flip_kick_header_id_fkey FOREIGN KEY (header_id) REFERENCES public.headers(id) ON DELETE CASCADE;


--
-- Name: flop_kick flop_kick_header_id_fkey; Type: FK CONSTRAINT; Schema: maker; Owner: -
--

ALTER TABLE ONLY maker.flop_kick
    ADD CONSTRAINT flop_kick_header_id_fkey FOREIGN KEY (header_id) REFERENCES public.headers(id) ON DELETE CASCADE;


--
-- Name: frob frob_header_id_fkey; Type: FK CONSTRAINT; Schema: maker; Owner: -
--

ALTER TABLE ONLY maker.frob
    ADD CONSTRAINT frob_header_id_fkey FOREIGN KEY (header_id) REFERENCES public.headers(id) ON DELETE CASCADE;


--
-- Name: pit_file_debt_ceiling pit_file_debt_ceiling_header_id_fkey; Type: FK CONSTRAINT; Schema: maker; Owner: -
--

ALTER TABLE ONLY maker.pit_file_debt_ceiling
    ADD CONSTRAINT pit_file_debt_ceiling_header_id_fkey FOREIGN KEY (header_id) REFERENCES public.headers(id) ON DELETE CASCADE;


--
-- Name: pit_file_ilk pit_file_ilk_header_id_fkey; Type: FK CONSTRAINT; Schema: maker; Owner: -
--

ALTER TABLE ONLY maker.pit_file_ilk
    ADD CONSTRAINT pit_file_ilk_header_id_fkey FOREIGN KEY (header_id) REFERENCES public.headers(id) ON DELETE CASCADE;


--
-- Name: pit_file_stability_fee pit_file_stability_fee_header_id_fkey; Type: FK CONSTRAINT; Schema: maker; Owner: -
--

ALTER TABLE ONLY maker.pit_file_stability_fee
    ADD CONSTRAINT pit_file_stability_fee_header_id_fkey FOREIGN KEY (header_id) REFERENCES public.headers(id) ON DELETE CASCADE;


--
-- Name: price_feeds price_feeds_header_id_fkey; Type: FK CONSTRAINT; Schema: maker; Owner: -
--

ALTER TABLE ONLY maker.price_feeds
    ADD CONSTRAINT price_feeds_header_id_fkey FOREIGN KEY (header_id) REFERENCES public.headers(id) ON DELETE CASCADE;


--
-- Name: tend tend_header_id_fkey; Type: FK CONSTRAINT; Schema: maker; Owner: -
--

ALTER TABLE ONLY maker.tend
    ADD CONSTRAINT tend_header_id_fkey FOREIGN KEY (header_id) REFERENCES public.headers(id) ON DELETE CASCADE;


--
-- Name: vat_fold vat_fold_header_id_fkey; Type: FK CONSTRAINT; Schema: maker; Owner: -
--

ALTER TABLE ONLY maker.vat_fold
    ADD CONSTRAINT vat_fold_header_id_fkey FOREIGN KEY (header_id) REFERENCES public.headers(id) ON DELETE CASCADE;


--
-- Name: vat_init vat_init_header_id_fkey; Type: FK CONSTRAINT; Schema: maker; Owner: -
--

ALTER TABLE ONLY maker.vat_init
    ADD CONSTRAINT vat_init_header_id_fkey FOREIGN KEY (header_id) REFERENCES public.headers(id) ON DELETE CASCADE;


--
-- Name: transactions blocks_fk; Type: FK CONSTRAINT; Schema: public; Owner: -
--

ALTER TABLE ONLY public.transactions
    ADD CONSTRAINT blocks_fk FOREIGN KEY (block_id) REFERENCES public.blocks(id) ON DELETE CASCADE;


--
-- Name: receipts blocks_fk; Type: FK CONSTRAINT; Schema: public; Owner: -
--

ALTER TABLE ONLY public.receipts
    ADD CONSTRAINT blocks_fk FOREIGN KEY (block_id) REFERENCES public.blocks(id) ON DELETE CASCADE;


--
-- Name: token_supply blocks_fk; Type: FK CONSTRAINT; Schema: public; Owner: -
--

ALTER TABLE ONLY public.token_supply
    ADD CONSTRAINT blocks_fk FOREIGN KEY (block_id) REFERENCES public.blocks(id) ON DELETE CASCADE;


--
-- Name: checked_headers checked_headers_header_id_fkey; Type: FK CONSTRAINT; Schema: public; Owner: -
--

ALTER TABLE ONLY public.checked_headers
    ADD CONSTRAINT checked_headers_header_id_fkey FOREIGN KEY (header_id) REFERENCES public.headers(id) ON DELETE CASCADE;


--
-- Name: headers eth_nodes_fk; Type: FK CONSTRAINT; Schema: public; Owner: -
--

ALTER TABLE ONLY public.headers
    ADD CONSTRAINT eth_nodes_fk FOREIGN KEY (eth_node_id) REFERENCES public.eth_nodes(id) ON DELETE CASCADE;


--
-- Name: blocks node_fk; Type: FK CONSTRAINT; Schema: public; Owner: -
--

ALTER TABLE ONLY public.blocks
    ADD CONSTRAINT node_fk FOREIGN KEY (eth_node_id) REFERENCES public.eth_nodes(id) ON DELETE CASCADE;


--
-- Name: logs receipts_fk; Type: FK CONSTRAINT; Schema: public; Owner: -
--

ALTER TABLE ONLY public.logs
    ADD CONSTRAINT receipts_fk FOREIGN KEY (receipt_id) REFERENCES public.receipts(id) ON DELETE CASCADE;


--
-- PostgreSQL database dump complete
--
<|MERGE_RESOLUTION|>--- conflicted
+++ resolved
@@ -2,13 +2,8 @@
 -- PostgreSQL database dump
 --
 
-<<<<<<< HEAD
 -- Dumped from database version 10.5
 -- Dumped by pg_dump version 10.5
-=======
--- Dumped from database version 10.4
--- Dumped by pg_dump version 10.4
->>>>>>> 300da637
 
 SET statement_timeout = 0;
 SET lock_timeout = 0;
