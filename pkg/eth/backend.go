// VulcanizeDB
// Copyright © 2019 Vulcanize

// This program is free software: you can redistribute it and/or modify
// it under the terms of the GNU Affero General Public License as published by
// the Free Software Foundation, either version 3 of the License, or
// (at your option) any later version.

// This program is distributed in the hope that it will be useful,
// but WITHOUT ANY WARRANTY; without even the implied warranty of
// MERCHANTABILITY or FITNESS FOR A PARTICULAR PURPOSE.  See the
// GNU Affero General Public License for more details.

// You should have received a copy of the GNU Affero General Public License
// along with this program.  If not, see <http://www.gnu.org/licenses/>.

package eth

import (
	"context"
	"database/sql"
	"errors"
	"fmt"
	"math/big"

	"github.com/ethereum/go-ethereum/common"
	"github.com/ethereum/go-ethereum/common/hexutil"
	"github.com/ethereum/go-ethereum/common/math"
	"github.com/ethereum/go-ethereum/consensus"
	"github.com/ethereum/go-ethereum/consensus/ethash"
	"github.com/ethereum/go-ethereum/core"
	"github.com/ethereum/go-ethereum/core/bloombits"
	"github.com/ethereum/go-ethereum/core/state"
	"github.com/ethereum/go-ethereum/core/types"
	"github.com/ethereum/go-ethereum/core/vm"
	"github.com/ethereum/go-ethereum/crypto"
	"github.com/ethereum/go-ethereum/ethdb"
	"github.com/ethereum/go-ethereum/event"
	"github.com/ethereum/go-ethereum/params"
	"github.com/ethereum/go-ethereum/rlp"
	"github.com/ethereum/go-ethereum/rpc"
	"github.com/ethereum/go-ethereum/trie"

	ipfsethdb "github.com/vulcanize/ipfs-ethdb"
	"github.com/vulcanize/ipld-eth-indexer/pkg/ipfs"
	"github.com/vulcanize/ipld-eth-indexer/pkg/postgres"
	shared2 "github.com/vulcanize/ipld-eth-indexer/pkg/shared"

	"github.com/vulcanize/ipld-eth-server/pkg/shared"
)

var (
	errPendingBlockNumber  = errors.New("pending block number not supported")
	errNegativeBlockNumber = errors.New("negative block number not supported")
	errHeaderHashNotFound  = errors.New("header for hash not found")
	errHeaderNotFound      = errors.New("header not found")
)

const (
	RetrieveCanonicalBlockHashByNumber = `SELECT block_hash FROM eth.header_cids
									INNER JOIN public.blocks ON (header_cids.mh_key = blocks.key)
									WHERE id = (SELECT public.canonical_header($1))`
	RetrieveCanonicalHeaderByNumber = `SELECT cid, data FROM eth.header_cids
									INNER JOIN public.blocks ON (header_cids.mh_key = blocks.key)
									WHERE id = (SELECT public.canonical_header($1))`
	RetrieveTD = `SELECT td FROM eth.header_cids
			WHERE header_cids.block_hash = $1`
	RetrieveRPCTransaction = `SELECT blocks.data, block_hash, block_number, index FROM public.blocks, eth.transaction_cids, eth.header_cids
			WHERE blocks.key = transaction_cids.mh_key
			AND transaction_cids.header_id = header_cids.id
			AND transaction_cids.tx_hash = $1`
	RetrieveCodeHashByLeafKeyAndBlockHash = `SELECT code_hash FROM eth.state_accounts, eth.state_cids, eth.header_cids
											WHERE state_accounts.state_id = state_cids.id
											AND state_cids.header_id = header_cids.id
											AND state_leaf_key = $1
											AND block_number <= (SELECT block_number
																FROM eth.header_cids
																WHERE block_hash = $2)
											AND header_cids.id = (SELECT public.canonical_header(block_number))
											ORDER BY block_number DESC
											LIMIT 1`
	RetrieveCodeByMhKey = `SELECT data FROM public.blocks WHERE key = $1`
)

type Backend struct {
	// underlying postgres db
	DB *postgres.DB

	// postgres db interfaces
	Retriever     *CIDRetriever
	Fetcher       *IPLDFetcher
	IPLDRetriever *IPLDRetriever

	// ethereum interfaces
	EthDB         ethdb.Database
	StateDatabase state.Database

	Config *Config
}

type Config struct {
	ChainConfig   *params.ChainConfig
	VmConfig      vm.Config
	DefaultSender *common.Address
	RPCGasCap     *big.Int
}

func NewEthBackend(db *postgres.DB, c *Config) (*Backend, error) {
	r := NewCIDRetriever(db)
	ethDB := ipfsethdb.NewDatabase(db.DB)
	return &Backend{
		DB:            db,
		Retriever:     r,
		Fetcher:       NewIPLDFetcher(db),
		IPLDRetriever: NewIPLDRetriever(db),
		EthDB:         ethDB,
		StateDatabase: state.NewDatabase(ethDB),
		Config:        c,
	}, nil
}

// ChainDb returns the backend's underlying chain database
func (b *Backend) ChainDb() ethdb.Database {
	return b.EthDB
}

// HeaderByNumber gets the canonical header for the provided block number
func (b *Backend) HeaderByNumber(ctx context.Context, blockNumber rpc.BlockNumber) (*types.Header, error) {
	var err error
	number := blockNumber.Int64()
	if blockNumber == rpc.LatestBlockNumber {
		number, err = b.Retriever.RetrieveLastBlockNumber()
		if err != nil {
			return nil, err
		}
	}
	if blockNumber == rpc.EarliestBlockNumber {
		number, err = b.Retriever.RetrieveFirstBlockNumber()
		if err != nil {
			return nil, err
		}
	}
	if blockNumber == rpc.PendingBlockNumber {
		return nil, errPendingBlockNumber
	}
	if number < 0 {
		return nil, errNegativeBlockNumber
	}
	_, canonicalHeaderRLP, err := b.GetCanonicalHeader(uint64(number))
	if err != nil {
		return nil, err
	}

	header := new(types.Header)
	return header, rlp.DecodeBytes(canonicalHeaderRLP, header)
}

// HeaderByHash gets the header for the provided block hash
func (b *Backend) HeaderByHash(ctx context.Context, hash common.Hash) (*types.Header, error) {
	_, headerRLP, err := b.IPLDRetriever.RetrieveHeaderByHash(hash)
	if err != nil {
		return nil, err
	}
	header := new(types.Header)
	return header, rlp.DecodeBytes(headerRLP, header)
}

// HeaderByNumberOrHash gets the header for the provided block hash or number
func (b *Backend) HeaderByNumberOrHash(ctx context.Context, blockNrOrHash rpc.BlockNumberOrHash) (*types.Header, error) {
	if blockNr, ok := blockNrOrHash.Number(); ok {
		return b.HeaderByNumber(ctx, blockNr)
	}
	if hash, ok := blockNrOrHash.Hash(); ok {
		header, err := b.HeaderByHash(ctx, hash)
		if err != nil {
			return nil, err
		}
		if header == nil {
			return nil, errors.New("header for hash not found")
		}
		canonicalHash, err := b.GetCanonicalHash(header.Number.Uint64())
		if err != nil {
			return nil, err
		}
		if blockNrOrHash.RequireCanonical && canonicalHash != hash {
			return nil, errors.New("hash is not currently canonical")
		}
		return header, nil
	}
	return nil, errors.New("invalid arguments; neither block nor hash specified")
}

// GetTd gets the total difficulty at the given block hash
func (b *Backend) GetTd(blockHash common.Hash) (*big.Int, error) {
	var tdStr string
	err := b.DB.Get(&tdStr, RetrieveTD, blockHash.String())
	if err != nil {
		return nil, err
	}
	td, ok := new(big.Int).SetString(tdStr, 10)
	if !ok {
		return nil, errors.New("total difficulty retrieved from Postgres cannot be converted to an integer")
	}
	return td, nil
}

// CurrentBlock returns the current block
func (b *Backend) CurrentBlock() (*types.Block, error) {
	block, err := b.BlockByNumber(context.Background(), rpc.LatestBlockNumber)
	return block, err
}

// BlockByNumberOrHash returns block by number or hash
func (b *Backend) BlockByNumberOrHash(ctx context.Context, blockNrOrHash rpc.BlockNumberOrHash) (*types.Block, error) {
	if blockNr, ok := blockNrOrHash.Number(); ok {
		return b.BlockByNumber(ctx, blockNr)
	}
	if hash, ok := blockNrOrHash.Hash(); ok {
		header, err := b.HeaderByHash(ctx, hash)
		if err != nil {
			return nil, err
		}
		if header == nil {
			return nil, errors.New("header for hash not found")
		}
		canonicalHash, err := b.GetCanonicalHash(header.Number.Uint64())
		if err != nil {
			return nil, err
		}
		if blockNrOrHash.RequireCanonical && canonicalHash != hash {
			return nil, errors.New("hash is not currently canonical")
		}
		block, err := b.BlockByHash(ctx, hash)
		if err != nil {
			return nil, err
		}
		if block == nil {
			return nil, errors.New("header found, but block body is missing")
		}
		return block, nil
	}
	return nil, errors.New("invalid arguments; neither block nor hash specified")
}

// BlockByNumber returns the requested canonical block.
func (b *Backend) BlockByNumber(ctx context.Context, blockNumber rpc.BlockNumber) (*types.Block, error) {
	var err error
	number := blockNumber.Int64()
	if blockNumber == rpc.LatestBlockNumber {
		number, err = b.Retriever.RetrieveLastBlockNumber()
		if err != nil {
			return nil, err
		}
	}
	if blockNumber == rpc.EarliestBlockNumber {
		number, err = b.Retriever.RetrieveFirstBlockNumber()
		if err != nil {
			return nil, err
		}
	}
	if blockNumber == rpc.PendingBlockNumber {
		return nil, errPendingBlockNumber
	}
	if number < 0 {
		return nil, errNegativeBlockNumber
	}
	// Get the canonical hash
	canonicalHash, err := b.GetCanonicalHash(uint64(number))
	if err != nil {
		if err == sql.ErrNoRows {
			return nil, nil
		}
		return nil, err
	}
	// Retrieve all the CIDs for the block
	// TODO: optimize this by retrieving iplds directly rather than the cids first (this is remanent from when we fetched iplds through ipfs blockservice interface)
	headerCID, uncleCIDs, txCIDs, rctCIDs, err := b.Retriever.RetrieveBlockByHash(canonicalHash)
	if err != nil {
		if err == sql.ErrNoRows {
			return nil, nil
		}
		return nil, err
	}

	// Begin tx
	tx, err := b.DB.Beginx()
	if err != nil {
		return nil, err
	}
	defer func() {
		if p := recover(); p != nil {
			shared.Rollback(tx)
			panic(p)
		} else if err != nil {
			shared.Rollback(tx)
		} else {
			err = tx.Commit()
		}
	}()

	// Fetch and decode the header IPLD
	var headerIPLD ipfs.BlockModel
	headerIPLD, err = b.Fetcher.FetchHeader(tx, headerCID)
	if err != nil {
		if err == sql.ErrNoRows {
			return nil, nil
		}
		return nil, err
	}
	var header types.Header
	err = rlp.DecodeBytes(headerIPLD.Data, &header)
	if err != nil {
		return nil, err
	}
	// Fetch and decode the uncle IPLDs
	var uncleIPLDs []ipfs.BlockModel
	uncleIPLDs, err = b.Fetcher.FetchUncles(tx, uncleCIDs)
	if err != nil {
		return nil, err
	}
	var uncles []*types.Header
	for _, uncleIPLD := range uncleIPLDs {
		var uncle types.Header
		err = rlp.DecodeBytes(uncleIPLD.Data, &uncle)
		if err != nil {
			return nil, err
		}
		uncles = append(uncles, &uncle)
	}
	// Fetch and decode the transaction IPLDs
	var txIPLDs []ipfs.BlockModel
	txIPLDs, err = b.Fetcher.FetchTrxs(tx, txCIDs)
	if err != nil {
		return nil, err
	}
	var transactions []*types.Transaction
	for _, txIPLD := range txIPLDs {
		var transaction types.Transaction
		err = rlp.DecodeBytes(txIPLD.Data, &transaction)
		if err != nil {
			return nil, err
		}
		transactions = append(transactions, &transaction)
	}
	// Fetch and decode the receipt IPLDs
	var rctIPLDs []ipfs.BlockModel
	rctIPLDs, err = b.Fetcher.FetchRcts(tx, rctCIDs)
	if err != nil {
		return nil, err
	}
	var receipts []*types.Receipt
	for _, rctIPLD := range rctIPLDs {
		var receipt types.Receipt
		err = rlp.DecodeBytes(rctIPLD.Data, &receipt)
		if err != nil {
			return nil, err
		}
		receipts = append(receipts, &receipt)
	}
	// Compose everything together into a complete block
	return types.NewBlock(&header, transactions, uncles, receipts, new(trie.Trie)), err
}

// BlockByHash returns the requested block. When fullTx is true all transactions in the block are returned in full
// detail, otherwise only the transaction hash is returned.
func (b *Backend) BlockByHash(ctx context.Context, hash common.Hash) (*types.Block, error) {
	// Retrieve all the CIDs for the block
	headerCID, uncleCIDs, txCIDs, rctCIDs, err := b.Retriever.RetrieveBlockByHash(hash)
	if err != nil {
		if err == sql.ErrNoRows {
			return nil, nil
		}
		return nil, err
	}

	// Begin tx
	tx, err := b.DB.Beginx()
	if err != nil {
		return nil, err
	}
	defer func() {
		if p := recover(); p != nil {
			shared.Rollback(tx)
			panic(p)
		} else if err != nil {
			shared.Rollback(tx)
		} else {
			err = tx.Commit()
		}
	}()

	// Fetch and decode the header IPLD
	var headerIPLD ipfs.BlockModel
	headerIPLD, err = b.Fetcher.FetchHeader(tx, headerCID)
	if err != nil {
		if err == sql.ErrNoRows {
			return nil, nil
		}
		return nil, err
	}
	var header types.Header
	err = rlp.DecodeBytes(headerIPLD.Data, &header)
	if err != nil {
		return nil, err
	}
	// Fetch and decode the uncle IPLDs
	var uncleIPLDs []ipfs.BlockModel
	uncleIPLDs, err = b.Fetcher.FetchUncles(tx, uncleCIDs)
	if err != nil {
		if err == sql.ErrNoRows {
			return nil, nil
		}
		return nil, err
	}
	var uncles []*types.Header
	for _, uncleIPLD := range uncleIPLDs {
		var uncle types.Header
		err = rlp.DecodeBytes(uncleIPLD.Data, &uncle)
		if err != nil {
			return nil, err
		}
		uncles = append(uncles, &uncle)
	}
	// Fetch and decode the transaction IPLDs
	var txIPLDs []ipfs.BlockModel
	txIPLDs, err = b.Fetcher.FetchTrxs(tx, txCIDs)
	if err != nil {
		if err == sql.ErrNoRows {
			return nil, nil
		}
		return nil, err
	}
	var transactions []*types.Transaction
	for _, txIPLD := range txIPLDs {
		var transaction types.Transaction
		err = rlp.DecodeBytes(txIPLD.Data, &transaction)
		if err != nil {
			return nil, err
		}
		transactions = append(transactions, &transaction)
	}
	// Fetch and decode the receipt IPLDs
	var rctIPLDs []ipfs.BlockModel
	rctIPLDs, err = b.Fetcher.FetchRcts(tx, rctCIDs)
	if err != nil {
		if err == sql.ErrNoRows {
			return nil, nil
		}
		return nil, err
	}
	var receipts []*types.Receipt
	for _, rctIPLD := range rctIPLDs {
		var receipt types.Receipt
		err = rlp.DecodeBytes(rctIPLD.Data, &receipt)
		if err != nil {
			return nil, err
		}
		receipts = append(receipts, &receipt)
	}
	// Compose everything together into a complete block
	return types.NewBlock(&header, transactions, uncles, receipts, new(trie.Trie)), err
}

// GetTransaction retrieves a tx by hash
// It also returns the blockhash, blocknumber, and tx index associated with the transaction
func (b *Backend) GetTransaction(ctx context.Context, txHash common.Hash) (*types.Transaction, common.Hash, uint64, uint64, error) {
	var tempTxStruct struct {
		Data        []byte `db:"data"`
		BlockHash   string `db:"block_hash"`
		BlockNumber uint64 `db:"block_number"`
		Index       uint64 `db:"index"`
	}
	if err := b.DB.Get(&tempTxStruct, RetrieveRPCTransaction, txHash.String()); err != nil {
		return nil, common.Hash{}, 0, 0, err
	}
	var transaction types.Transaction
	if err := rlp.DecodeBytes(tempTxStruct.Data, &transaction); err != nil {
		return nil, common.Hash{}, 0, 0, err
	}
	return &transaction, common.HexToHash(tempTxStruct.BlockHash), tempTxStruct.BlockNumber, tempTxStruct.Index, nil
}

// GetReceipts retrieves receipts for provided block hash
func (b *Backend) GetReceipts(ctx context.Context, hash common.Hash) (types.Receipts, error) {
	_, receiptBytes, err := b.IPLDRetriever.RetrieveReceiptsByBlockHash(hash)
	if err != nil {
		return nil, err
	}
	rcts := make(types.Receipts, len(receiptBytes))
	for i, rctBytes := range receiptBytes {
		rct := new(types.Receipt)
		if err := rlp.DecodeBytes(rctBytes, rct); err != nil {
			return nil, err
		}
		rcts[i] = rct
	}
	return rcts, nil
}

// GetLogs returns all the logs for the given block hash
func (b *Backend) GetLogs(ctx context.Context, hash common.Hash) ([][]*types.Log, error) {
	_, receiptBytes, err := b.IPLDRetriever.RetrieveReceiptsByBlockHash(hash)
	if err != nil {
		return nil, err
	}
	logs := make([][]*types.Log, len(receiptBytes))
	for i, rctBytes := range receiptBytes {
		var rct types.Receipt
		if err := rlp.DecodeBytes(rctBytes, &rct); err != nil {
			return nil, err
		}

		logs[i] = rct.Logs
	}
	return logs, nil
}

// StateAndHeaderByNumberOrHash returns the statedb and header for the provided block number or hash
func (b *Backend) StateAndHeaderByNumberOrHash(ctx context.Context, blockNrOrHash rpc.BlockNumberOrHash) (*state.StateDB, *types.Header, error) {
	if blockNr, ok := blockNrOrHash.Number(); ok {
		return b.StateAndHeaderByNumber(ctx, blockNr)
	}
	if hash, ok := blockNrOrHash.Hash(); ok {
		header, err := b.HeaderByHash(ctx, hash)
		if err != nil {
			return nil, nil, err
		}
		if header == nil {
			return nil, nil, errors.New("header for hash not found")
		}
		canonicalHash, err := b.GetCanonicalHash(header.Number.Uint64())
		if err != nil {
			return nil, nil, err
		}
		if blockNrOrHash.RequireCanonical && canonicalHash != hash {
			return nil, nil, errors.New("hash is not currently canonical")
		}
		stateDb, err := state.New(header.Root, b.StateDatabase, nil)
		return stateDb, header, err
	}
	return nil, nil, errors.New("invalid arguments; neither block nor hash specified")
}

// StateAndHeaderByNumber returns the statedb and header for a provided block number
func (b *Backend) StateAndHeaderByNumber(ctx context.Context, number rpc.BlockNumber) (*state.StateDB, *types.Header, error) {
	// Pending state is only known by the miner
	if number == rpc.PendingBlockNumber {
		return nil, nil, errPendingBlockNumber
	}
	// Otherwise resolve the block number and return its state
	header, err := b.HeaderByNumber(ctx, number)
	if err != nil {
		return nil, nil, err
	}
	if header == nil {
		return nil, nil, errors.New("header not found")
	}
	stateDb, err := state.New(header.Root, b.StateDatabase, nil)
	return stateDb, header, err
}

// GetCanonicalHash gets the canonical hash for the provided number, if there is one
func (b *Backend) GetCanonicalHash(number uint64) (common.Hash, error) {
	var hashResult string
	if err := b.DB.Get(&hashResult, RetrieveCanonicalBlockHashByNumber, number); err != nil {
		return common.Hash{}, err
	}
	return common.HexToHash(hashResult), nil
}

type rowResult struct {
	CID  string
	Data []byte
}

// GetCanonicalHeader gets the canonical header for the provided number, if there is one
func (b *Backend) GetCanonicalHeader(number uint64) (string, []byte, error) {
	headerResult := new(rowResult)
	return headerResult.CID, headerResult.Data, b.DB.QueryRowx(RetrieveCanonicalHeaderByNumber, number).StructScan(headerResult)
}

// GetEVM constructs and returns a vm.EVM
func (b *Backend) GetEVM(ctx context.Context, msg core.Message, state *state.StateDB, header *types.Header) (*vm.EVM, error) {
	state.SetBalance(msg.From(), math.MaxBig256)
	vmctx := core.NewEVMBlockContext(header, b, nil)
	txContext := core.NewEVMTxContext(msg)
	return vm.NewEVM(vmctx, txContext, state, b.Config.ChainConfig, b.Config.VmConfig), nil
}

// GetAccountByNumberOrHash returns the account object for the provided address at the block corresponding to the provided number or hash
func (b *Backend) GetAccountByNumberOrHash(ctx context.Context, address common.Address, blockNrOrHash rpc.BlockNumberOrHash) (*state.Account, error) {
	if blockNr, ok := blockNrOrHash.Number(); ok {
		return b.GetAccountByNumber(ctx, address, blockNr)
	}
	if hash, ok := blockNrOrHash.Hash(); ok {
		return b.GetAccountByHash(ctx, address, hash)
	}
	return nil, errors.New("invalid arguments; neither block nor hash specified")
}

// GetAccountByNumber returns the account object for the provided address at the canonical block at the provided height
func (b *Backend) GetAccountByNumber(ctx context.Context, address common.Address, blockNumber rpc.BlockNumber) (*state.Account, error) {
	var err error
	number := blockNumber.Int64()
	if blockNumber == rpc.LatestBlockNumber {
		number, err = b.Retriever.RetrieveLastBlockNumber()
		if err != nil {
			return nil, err
		}
	}
	if blockNumber == rpc.EarliestBlockNumber {
		number, err = b.Retriever.RetrieveFirstBlockNumber()
		if err != nil {
			return nil, err
		}
	}
	if blockNumber == rpc.PendingBlockNumber {
		return nil, errPendingBlockNumber
	}
	hash, err := b.GetCanonicalHash(uint64(number))
	if err == sql.ErrNoRows {
		return nil, errHeaderNotFound
	} else if err != nil {
		return nil, err
	}

	return b.GetAccountByHash(ctx, address, hash)
}

// GetAccountByHash returns the account object for the provided address at the block with the provided hash
func (b *Backend) GetAccountByHash(ctx context.Context, address common.Address, hash common.Hash) (*state.Account, error) {
	_, err := b.HeaderByHash(context.Background(), hash)
	if err == sql.ErrNoRows {
		return nil, errHeaderHashNotFound
	} else if err != nil {
		return nil, err
	}

	_, accountRlp, err := b.IPLDRetriever.RetrieveAccountByAddressAndBlockHash(address, hash)
	if err != nil {
		return nil, err
	}

	acct := new(state.Account)
	return acct, rlp.DecodeBytes(accountRlp, acct)
}

// GetCodeByNumberOrHash returns the byte code for the contract deployed at the provided address at the block with the provided hash or block number
func (b *Backend) GetCodeByNumberOrHash(ctx context.Context, address common.Address, blockNrOrHash rpc.BlockNumberOrHash) ([]byte, error) {
	if blockNr, ok := blockNrOrHash.Number(); ok {
		return b.GetCodeByNumber(ctx, address, blockNr)
	}
	if hash, ok := blockNrOrHash.Hash(); ok {
		return b.GetCodeByHash(ctx, address, hash)
	}
	return nil, errors.New("invalid arguments; neither block nor hash specified")
}

// GetCodeByNumber returns the byte code for the contract deployed at the provided address at the canonical block with the provided block number
func (b *Backend) GetCodeByNumber(ctx context.Context, address common.Address, blockNumber rpc.BlockNumber) ([]byte, error) {
	var err error
	number := blockNumber.Int64()
	if blockNumber == rpc.LatestBlockNumber {
		number, err = b.Retriever.RetrieveLastBlockNumber()
		if err != nil {
			return nil, err
		}
	}
	if blockNumber == rpc.EarliestBlockNumber {
		number, err = b.Retriever.RetrieveFirstBlockNumber()
		if err != nil {
			return nil, err
		}
	}
	if blockNumber == rpc.PendingBlockNumber {
		return nil, errPendingBlockNumber
	}
	hash, err := b.GetCanonicalHash(uint64(number))
	if err != nil {
		return nil, err
	}
	if hash == (common.Hash{}) {
		return nil, fmt.Errorf("no canoncial block hash found for provided height (%d)", number)
	}
	return b.GetCodeByHash(ctx, address, hash)
}

// GetCodeByHash returns the byte code for the contract deployed at the provided address at the block with the provided hash
func (b *Backend) GetCodeByHash(ctx context.Context, address common.Address, hash common.Hash) ([]byte, error) {
	codeHash := make([]byte, 0)
	leafKey := crypto.Keccak256Hash(address.Bytes())
	// Begin tx
	tx, err := b.DB.Beginx()
	if err != nil {
		return nil, err
	}
	defer func() {
		if p := recover(); p != nil {
			shared.Rollback(tx)
			panic(p)
		} else if err != nil {
			shared.Rollback(tx)
		} else {
			err = tx.Commit()
		}
	}()
	err = tx.Get(&codeHash, RetrieveCodeHashByLeafKeyAndBlockHash, leafKey.Hex(), hash.Hex())
	if err != nil {
		return nil, err
	}
	var mhKey string
	mhKey, err = shared2.MultihashKeyFromKeccak256(common.BytesToHash(codeHash))
	if err != nil {
		return nil, err
	}
	code := make([]byte, 0)
	err = tx.Get(&code, RetrieveCodeByMhKey, mhKey)
	return code, err
}

// GetStorageByNumberOrHash returns the storage value for the provided contract address an storage key at the block corresponding to the provided number or hash
func (b *Backend) GetStorageByNumberOrHash(ctx context.Context, address common.Address, key common.Hash, blockNrOrHash rpc.BlockNumberOrHash) (hexutil.Bytes, error) {
	if blockNr, ok := blockNrOrHash.Number(); ok {
		return b.GetStorageByNumber(ctx, address, key, blockNr)
	}
	if hash, ok := blockNrOrHash.Hash(); ok {
		return b.GetStorageByHash(ctx, address, key, hash)
	}
	return nil, errors.New("invalid arguments; neither block nor hash specified")
}

// GetStorageByNumber returns the storage value for the provided contract address an storage key at the block corresponding to the provided number
func (b *Backend) GetStorageByNumber(ctx context.Context, address common.Address, key common.Hash, blockNumber rpc.BlockNumber) (hexutil.Bytes, error) {
	var err error
	number := blockNumber.Int64()
	if blockNumber == rpc.LatestBlockNumber {
		number, err = b.Retriever.RetrieveLastBlockNumber()
		if err != nil {
			return nil, err
		}
	}
	if blockNumber == rpc.EarliestBlockNumber {
		number, err = b.Retriever.RetrieveFirstBlockNumber()
		if err != nil {
			return nil, err
		}
	}
	if blockNumber == rpc.PendingBlockNumber {
		return nil, errPendingBlockNumber
	}
	hash, err := b.GetCanonicalHash(uint64(number))
	if err == sql.ErrNoRows {
		return nil, errHeaderNotFound
	} else if err != nil {
		return nil, err
	}

	return b.GetStorageByHash(ctx, address, key, hash)
}

// GetStorageByHash returns the storage value for the provided contract address an storage key at the block corresponding to the provided hash
<<<<<<< HEAD
func (b *Backend) GetStorageByHash(ctx context.Context, address common.Address, storageLeafKey, hash common.Hash) (hexutil.Bytes, error) {
	_, _, storageRlp, err := b.IPLDRetriever.RetrieveStorageAtByAddressAndStorageKeyAndBlockHash(address, storageLeafKey, hash)
=======
func (b *Backend) GetStorageByHash(ctx context.Context, address common.Address, key, hash common.Hash) (hexutil.Bytes, error) {
	_, err := b.HeaderByHash(context.Background(), hash)
	if err == sql.ErrNoRows {
		return nil, errHeaderHashNotFound
	} else if err != nil {
		return nil, err
	}

	_, storageRlp, err := b.IPLDRetriever.RetrieveStorageAtByAddressAndStorageSlotAndBlockHash(address, key, hash)
>>>>>>> 1beffade
	return storageRlp, err
}

// Engine satisfied the ChainContext interface
func (b *Backend) Engine() consensus.Engine {
	// TODO: we need to support more than just ethash based engines
	return ethash.NewFaker()
}

// GetHeader satisfied the ChainContext interface
func (b *Backend) GetHeader(hash common.Hash, height uint64) *types.Header {
	header, err := b.HeaderByHash(context.Background(), hash)
	if err != nil {
		return nil
	}
	return header
}

// RPCGasCap returns the configured gas cap for the rpc server
func (b *Backend) RPCGasCap() *big.Int {
	return b.Config.RPCGasCap
}

func (b *Backend) SubscribeNewTxsEvent(chan<- core.NewTxsEvent) event.Subscription {
	panic("implement me")
}

func (b *Backend) SubscribeChainEvent(ch chan<- core.ChainEvent) event.Subscription {
	panic("implement me")
}

func (b *Backend) SubscribeRemovedLogsEvent(ch chan<- core.RemovedLogsEvent) event.Subscription {
	panic("implement me")
}

func (b *Backend) SubscribeLogsEvent(ch chan<- []*types.Log) event.Subscription {
	panic("implement me")
}

func (b *Backend) SubscribePendingLogsEvent(ch chan<- []*types.Log) event.Subscription {
	panic("implement me")
}

func (b *Backend) BloomStatus() (uint64, uint64) {
	panic("implement me")
}

func (b *Backend) ServiceFilter(ctx context.Context, session *bloombits.MatcherSession) {
	panic("implement me")
}<|MERGE_RESOLUTION|>--- conflicted
+++ resolved
@@ -759,10 +759,6 @@
 }
 
 // GetStorageByHash returns the storage value for the provided contract address an storage key at the block corresponding to the provided hash
-<<<<<<< HEAD
-func (b *Backend) GetStorageByHash(ctx context.Context, address common.Address, storageLeafKey, hash common.Hash) (hexutil.Bytes, error) {
-	_, _, storageRlp, err := b.IPLDRetriever.RetrieveStorageAtByAddressAndStorageKeyAndBlockHash(address, storageLeafKey, hash)
-=======
 func (b *Backend) GetStorageByHash(ctx context.Context, address common.Address, key, hash common.Hash) (hexutil.Bytes, error) {
 	_, err := b.HeaderByHash(context.Background(), hash)
 	if err == sql.ErrNoRows {
@@ -771,8 +767,7 @@
 		return nil, err
 	}
 
-	_, storageRlp, err := b.IPLDRetriever.RetrieveStorageAtByAddressAndStorageSlotAndBlockHash(address, key, hash)
->>>>>>> 1beffade
+	_, _, storageRlp, err := b.IPLDRetriever.RetrieveStorageAtByAddressAndStorageSlotAndBlockHash(address, key, hash)
 	return storageRlp, err
 }
 
